--- conflicted
+++ resolved
@@ -1,5 +1,6 @@
 #!/bin/bash
 # Builds the Dockerfile_k8s image as the SkyPilot image.
+# Optionally, if -p is specified, pushes the image to the registry.
 # Uses buildx to build the image for both amd64 and arm64.
 # If -p flag is specified, pushes the image to the registry.
 # If -g flag is specified, builds the GPU image in Dockerfile_k8s_gpu. GPU image is built only for amd64.
@@ -61,16 +62,9 @@
   exit 1
 fi
 
-<<<<<<< HEAD
 echo "Tagging image."
 if [[ $gpu ]]; then
   docker tag $TAG skypilot:latest-gpu
 else
   docker tag $TAG skypilot:latest
-fi
-
-docker buildx build --push --platform linux/amd64 -t us-central1-docker.pkg.dev/skypilot-375900/skypilotk8s/skypilot:latest-gpu -f Dockerfile_k8s_gpu ./sky
-=======
-echo "Tagging image as skypilot:latest"
-docker tag $TAG skypilot:latest
->>>>>>> c1b7438e
+fi