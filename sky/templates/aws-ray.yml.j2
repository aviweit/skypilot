cluster_name: {{cluster_name}}

# The maximum number of workers nodes to launch in addition to the head node.
max_workers: {{num_nodes - 1}}
upscaling_speed: {{num_nodes - 1}}
idle_timeout_minutes: 60

provider:
  type: external
  module: sky.skylet.providers.aws.AWSNodeProvider
  region: {{region}}
  availability_zone: {{zones}}
  # Keep (otherwise cannot reuse when re-provisioning).
  # teardown(terminate=True) will override this.
  cache_stopped_nodes: True
  security_group:
    # AWS config file must include security group name
    GroupName: {{security_group}}

auth:
  ssh_user: ubuntu

available_node_types:
  ray.head.default:
    resources: {}
    node_config:
      InstanceType: {{instance_type}}
      ImageId: {{image_id}}  # Deep Learning AMI (Ubuntu 18.04); see aws.py.
      # https://boto3.amazonaws.com/v1/documentation/api/latest/reference/services/ec2.html#EC2.ServiceResource.create_instances
      BlockDeviceMappings:
        - DeviceName: /dev/sda1
          Ebs:
            VolumeSize: {{disk_size}}
            # use default Iops for gp3
            VolumeType: gp3
            Iops: 3000
            Throughput: 125 
      {% if use_spot %}
      InstanceMarketOptions:
          MarketType: spot
          # Additional options can be found in the boto docs, e.g.
          #   SpotOptions:
          #       MaxPrice: MAX_HOURLY_PRICE
      {% endif %}
{% if num_nodes > 1 %}
  ray.worker.default:
    min_workers: {{num_nodes - 1}}
    max_workers: {{num_nodes - 1}}
    resources: {}
    node_config:
      InstanceType: {{instance_type}}
      ImageId: {{image_id}}  # Deep Learning AMI (Ubuntu 18.04); see aws.py.
      BlockDeviceMappings:
        - DeviceName: /dev/sda1
          Ebs:
            VolumeSize: {{disk_size}}
            VolumeType: gp3
            Iops: 3000
            Throughput: 125 
      {% if use_spot %}
      InstanceMarketOptions:
          MarketType: spot
          # Additional options can be found in the boto docs, e.g.
          #   SpotOptions:
          #       MaxPrice: MAX_HOURLY_PRICE
      {% endif %}
{%- endif %}

head_node_type: ray.head.default

# Format: `REMOTE_PATH : LOCAL_PATH`
file_mounts: {
  "{{sky_ray_yaml_remote_path}}": "{{sky_ray_yaml_local_path}}",
  "{{sky_remote_path}}/{{sky_wheel_hash}}": "{{sky_local_path}}",
{%- for remote_path, local_path in credentials.items() %}
  "{{remote_path}}": "{{local_path}}",
{%- endfor %}
}

rsync_exclude: []

initialization_commands: []

# List of shell commands to run to set up nodes.
# NOTE: these are very performance-sensitive. Each new item opens/closes an SSH
# connection, which is expensive. Try your best to co-locate commands into fewer
# items!
#
# Increment the following for catching performance bugs easier:
#   current num items (num SSH connections): 1
setup_commands:
  # Create ~/.ssh/config file in case the file does not exist in the custom image.
  # Make sure python3 & pip3 are available on this image.
  # We set auto_activate_base to be false for pre-installed conda.
  # This also kills the service that is holding the lock on dpkg (problem only exists on aws/azure, not gcp)
  # Line 'sudo bash ..': set the ulimit as suggested by ray docs for performance. https://docs.ray.io/en/latest/cluster/vms/user-guides/large-cluster-best-practices.html#system-configuration
  # Line 'sudo grep ..': set the number of threads per process to unlimited to avoid ray job submit stucking issue when the number of running ray jobs increase.
  # Line 'mkdir -p ..': disable host key check
  # Line 'python3 -c ..': patch the buggy ray files and enable `-o allow_other` option for `goofys`
  - mkdir -p ~/.ssh; touch ~/.ssh/config;
    pip3 --version > /dev/null 2>&1 || (curl -sSL https://bootstrap.pypa.io/get-pip.py -o get-pip.py && python3 get-pip.py && echo "PATH=$HOME/.local/bin:$PATH" >> ~/.bashrc);
    (type -a python | grep -q python3) || echo 'alias python=python3' >> ~/.bashrc;
    (type -a pip | grep -q pip3) || echo 'alias pip=pip3' >> ~/.bashrc;
    (which conda > /dev/null 2>&1 && conda init > /dev/null && conda config --set auto_activate_base false) || (wget -nc https://repo.anaconda.com/miniconda/Miniconda3-latest-Linux-x86_64.sh && bash Miniconda3-latest-Linux-x86_64.sh -b && eval "$(~/miniconda3/bin/conda shell.bash hook)" && conda init && conda config --set auto_activate_base true);
    source ~/.bashrc;
    (pip3 list | grep ray | grep {{ray_version}} 2>&1 > /dev/null || pip3 install -U ray[default]=={{ray_version}}) && mkdir -p ~/sky_workdir && mkdir -p ~/.sky/sky_app;
    (pip3 list | grep skypilot && [ "$(cat {{sky_remote_path}}/current_sky_wheel_hash)" == "{{sky_wheel_hash}}" ]) || (pip3 uninstall skypilot -y; pip3 install "$(echo {{sky_remote_path}}/{{sky_wheel_hash}}/skypilot-{{sky_version}}*.whl)[aws]" && echo "{{sky_wheel_hash}}" > {{sky_remote_path}}/current_sky_wheel_hash || exit 1);
    sudo systemctl stop unattended-upgrades;
    sudo kill -9 `sudo lsof /var/lib/dpkg/lock-frontend | awk '{print $2}' | tail -n 1` || true;
    sudo pkill -9 apt-get;
    sudo pkill -9 dpkg;
    sudo dpkg --configure -a;
    sudo bash -c 'rm -rf /etc/security/limits.d; echo "* soft nofile 1048576" >> /etc/security/limits.conf; echo "* hard nofile 1048576" >> /etc/security/limits.conf';
    sudo grep -e '^DefaultTasksMax' /etc/systemd/system.conf || (sudo bash -c 'echo "DefaultTasksMax=infinity" >> /etc/systemd/system.conf'); sudo systemctl set-property user-$(id -u $(whoami)).slice TasksMax=infinity; sudo systemctl daemon-reload;
    mkdir -p ~/.ssh; (grep -Pzo -q "Host \*\n  StrictHostKeyChecking no" ~/.ssh/config) || printf "Host *\n  StrictHostKeyChecking no\n" >> ~/.ssh/config;
    python3 -c "from sky.skylet.ray_patches import patch; patch()" || exit 1;
    [ -f /etc/fuse.conf ] && sudo sed -i 's/#user_allow_other/user_allow_other/g' /etc/fuse.conf || (sudo sh -c 'echo "user_allow_other" > /etc/fuse.conf'); # This is needed for `-o allow_other` option for `goofys`;

# Command to start ray on the head node. You don't need to change this.
# NOTE: these are very performance-sensitive. Each new item opens/closes an SSH
# connection, which is expensive. Try your best to co-locate commands into fewer
# items! The same comment applies for worker_start_ray_commands.
#
# Increment the following for catching performance bugs easier:
#   current num items (num SSH connections): 1
head_start_ray_commands:
  # Start skylet daemon. (Should not place it in the head_setup_commands, otherwise it will run before sky is installed.)
  # NOTE: --disable-usage-stats in `ray start` saves 10 seconds of idle wait.
  # Line "which prlimit ..": increase the limit of the number of open files for the raylet process, as the `ulimit` may not take effect at this point, because it requires
  # all the sessions to be reloaded. This is a workaround.
  - ((ps aux | grep "-m sky.skylet.skylet" | grep -q python3) || nohup python3 -m sky.skylet.skylet >> ~/.sky/skylet.log 2>&1 &);
<<<<<<< HEAD
    ray stop; ray start --disable-usage-stats --head --port=6379 --object-manager-port=8076 --autoscaling-config=~/ray_bootstrap_config.yaml {{"--resources='%s'" % custom_resources if custom_resources}} --num-gpus={{num_gpus}} || exit 1;
=======
    ray stop; ray start --disable-usage-stats --head --port=6379 --object-manager-port=8076 --autoscaling-config=~/ray_bootstrap_config.yaml {{"--resources='%s'" % custom_resources if custom_resources}} || exit 1;
>>>>>>> 9d705a77
    which prlimit && for id in $(pgrep -f raylet/raylet); do sudo prlimit --nofile=1048576:1048576 --pid=$id || true; done;

{%- if num_nodes > 1 %}
worker_start_ray_commands:
<<<<<<< HEAD
  - ray stop; ray start --disable-usage-stats --address=$RAY_HEAD_IP:6379 --object-manager-port=8076 {{"--resources='%s'" % custom_resources if custom_resources}} --num-gpus={{num_gpus}} || exit 1;
=======
  - ray stop; ray start --disable-usage-stats --address=$RAY_HEAD_IP:6379 --object-manager-port=8076 {{"--resources='%s'" % custom_resources if custom_resources}} || exit 1;
>>>>>>> 9d705a77
    which prlimit && for id in $(pgrep -f raylet/raylet); do sudo prlimit --nofile=1048576:1048576 --pid=$id || true; done;
{%- else %}
worker_start_ray_commands: []
{%- endif %}

head_node: {}
worker_nodes: {}

# These fields are required for external cloud providers.
head_setup_commands: []
worker_setup_commands: []
cluster_synced_files: []
file_mounts_sync_continuously: False<|MERGE_RESOLUTION|>--- conflicted
+++ resolved
@@ -129,20 +129,12 @@
   # Line "which prlimit ..": increase the limit of the number of open files for the raylet process, as the `ulimit` may not take effect at this point, because it requires
   # all the sessions to be reloaded. This is a workaround.
   - ((ps aux | grep "-m sky.skylet.skylet" | grep -q python3) || nohup python3 -m sky.skylet.skylet >> ~/.sky/skylet.log 2>&1 &);
-<<<<<<< HEAD
     ray stop; ray start --disable-usage-stats --head --port=6379 --object-manager-port=8076 --autoscaling-config=~/ray_bootstrap_config.yaml {{"--resources='%s'" % custom_resources if custom_resources}} --num-gpus={{num_gpus}} || exit 1;
-=======
-    ray stop; ray start --disable-usage-stats --head --port=6379 --object-manager-port=8076 --autoscaling-config=~/ray_bootstrap_config.yaml {{"--resources='%s'" % custom_resources if custom_resources}} || exit 1;
->>>>>>> 9d705a77
     which prlimit && for id in $(pgrep -f raylet/raylet); do sudo prlimit --nofile=1048576:1048576 --pid=$id || true; done;
 
 {%- if num_nodes > 1 %}
 worker_start_ray_commands:
-<<<<<<< HEAD
   - ray stop; ray start --disable-usage-stats --address=$RAY_HEAD_IP:6379 --object-manager-port=8076 {{"--resources='%s'" % custom_resources if custom_resources}} --num-gpus={{num_gpus}} || exit 1;
-=======
-  - ray stop; ray start --disable-usage-stats --address=$RAY_HEAD_IP:6379 --object-manager-port=8076 {{"--resources='%s'" % custom_resources if custom_resources}} || exit 1;
->>>>>>> 9d705a77
     which prlimit && for id in $(pgrep -f raylet/raylet); do sudo prlimit --nofile=1048576:1048576 --pid=$id || true; done;
 {%- else %}
 worker_start_ray_commands: []
