"""Util constants/functions for the backends."""
from datetime import datetime
import difflib
import enum
import getpass
import json
import os
import pathlib
import re
import subprocess
import tempfile
import textwrap
import time
import typing
from typing import (Any, Dict, List, Optional, Sequence, Set, Tuple, Union)
from typing_extensions import Literal
import uuid

import colorama
import filelock
import jinja2
import jsonschema
from packaging import version
import requests
from requests import adapters
from requests.packages.urllib3.util import retry as retry_lib
import rich.progress as rich_progress
import yaml

import sky
from sky import authentication as auth
from sky import backends
from sky import check as sky_check
from sky import clouds
from sky import exceptions
from sky import global_user_state
from sky import skypilot_config
from sky import sky_logging
from sky import spot as spot_lib
from sky import status_lib
from sky.backends import onprem_utils
from sky.skylet import constants
from sky.skylet import log_lib
from sky.utils import common_utils
from sky.utils import command_runner
from sky.utils import env_options
from sky.utils import log_utils
from sky.utils import subprocess_utils
from sky.utils import timeline
from sky.utils import tpu_utils
from sky.utils import ux_utils
from sky.utils import validator
from sky.usage import usage_lib

if typing.TYPE_CHECKING:
    from sky import resources
    from sky import task as task_lib
    from sky.backends import cloud_vm_ray_backend
    from sky.backends import local_docker_backend

logger = sky_logging.init_logger(__name__)

# NOTE: keep in sync with the cluster template 'file_mounts'.
SKY_REMOTE_APP_DIR = '~/.sky/sky_app'
SKY_RAY_YAML_REMOTE_PATH = '~/.sky/sky_ray.yml'
# Exclude subnet mask from IP address regex.
IP_ADDR_REGEX = r'\b\d{1,3}\.\d{1,3}\.\d{1,3}\.\d{1,3}(?!/\d{1,2})\b'
SKY_REMOTE_PATH = '~/.sky/wheels'
SKY_USER_FILE_PATH = '~/.sky/generated'

BOLD = '\033[1m'
RESET_BOLD = '\033[0m'

# Do not use /tmp because it gets cleared on VM restart.
_SKY_REMOTE_FILE_MOUNTS_DIR = '~/.sky/file_mounts/'

_LAUNCHED_HEAD_PATTERN = re.compile(r'(\d+) ray[._]head[._]default')
_LAUNCHED_LOCAL_WORKER_PATTERN = re.compile(r'(\d+) node_')
_LAUNCHED_WORKER_PATTERN = re.compile(r'(\d+) ray[._]worker[._]default')
# Intentionally not using prefix 'rf' for the string format because yapf have a
# bug with python=3.6.
# 10.133.0.5: ray.worker.default,
_LAUNCHING_IP_PATTERN = re.compile(
    r'({}): ray[._]worker[._]default'.format(IP_ADDR_REGEX))
WAIT_HEAD_NODE_IP_MAX_ATTEMPTS = 3

# We check network connection by going through _TEST_IP_LIST. We may need to
# check multiple IPs because some IPs may be blocked on certain networks.
# Fixed IP addresses are used to avoid DNS lookup blocking the check, for
# machine with no internet connection.
# Refer to: https://stackoverflow.com/questions/3764291/how-can-i-see-if-theres-an-available-and-active-network-connection-in-python # pylint: disable=line-too-long
_TEST_IP_LIST = ['https://1.1.1.1', 'https://8.8.8.8']

# Allow each CPU thread take 2 tasks.
# Note: This value cannot be too small, otherwise OOM issue may occur.
DEFAULT_TASK_CPU_DEMAND = 0.5

# Mapping from reserved cluster names to the corresponding group name (logging
# purpose).
# NOTE: each group can only have one reserved cluster name for now.
SKY_RESERVED_CLUSTER_NAMES: Dict[str, str] = {
    spot_lib.SPOT_CONTROLLER_NAME: 'Managed spot controller'
}

# Filelocks for the cluster status change.
CLUSTER_STATUS_LOCK_PATH = os.path.expanduser('~/.sky/.{}.lock')
CLUSTER_STATUS_LOCK_TIMEOUT_SECONDS = 20

# Remote dir that holds our runtime files.
_REMOTE_RUNTIME_FILES_DIR = '~/.sky/.runtime_files'

# Include the fields that will be used for generating tags that distinguishes
# the cluster in ray, to avoid the stopped cluster being discarded due to
# updates in the yaml template.
# Some notes on the fields:
# - 'provider' fields will be used for bootstrapping and insert more new items
#   in 'node_config'.
# - keeping the auth is not enough becuase the content of the key file will be
#   used for calculating the hash.
# TODO(zhwu): Keep in sync with the fields used in https://github.com/ray-project/ray/blob/e4ce38d001dbbe09cd21c497fedd03d692b2be3e/python/ray/autoscaler/_private/commands.py#L687-L701
_RAY_YAML_KEYS_TO_RESTORE_FOR_BACK_COMPATIBILITY = {
    'cluster_name', 'provider', 'auth', 'node_config'
}
# For these keys, don't use the old yaml's version and instead use the new yaml's.
#  - zone: The zone field of the old yaml may be '1a,1b,1c' (AWS) while the actual
#    zone of the launched cluster is '1a'. If we restore, then on capacity errors
#    it's possible to failover to 1b, which leaves a leaked instance in 1a. Here,
#    we use the new yaml's zone field, which is guaranteed to be the existing zone
#    '1a'.
# - UserData: The UserData field of the old yaml may be outdated, and we want to
#   use the new yaml's UserData field, which contains the authorized key setup as
#   well as the disabling of the auto-update with apt-get.
_RAY_YAML_KEYS_TO_RESTORE_EXCEPTIONS = [
    ('provider', 'availability_zone'),
    ('available_node_types', 'ray.head.default', 'node_config', 'UserData'),
    ('available_node_types', 'ray.worker.default', 'node_config', 'UserData'),
]

# Command that calls `ray status` with SkyPilot's Ray port set.
RAY_STATUS_WITH_SKY_RAY_PORT_COMMAND = (
    'RAY_PORT=$(python -c "from sky.skylet import job_lib; '
    'print(job_lib.get_ray_port())" 2> /dev/null || echo 6379);'
    'RAY_ADDRESS=127.0.0.1:$RAY_PORT ray status')


def is_ip(s: str) -> bool:
    """Returns whether this string matches IP_ADDR_REGEX."""
    return len(re.findall(IP_ADDR_REGEX, s)) == 1


def _get_yaml_path_from_cluster_name(cluster_name: str,
                                     prefix: str = SKY_USER_FILE_PATH) -> str:
    output_path = pathlib.Path(
        prefix).expanduser().resolve() / f'{cluster_name}.yml'
    os.makedirs(output_path.parents[0], exist_ok=True)
    return str(output_path)


def fill_template(template_name: str, variables: Dict,
                  output_path: str) -> None:
    """Create a file from a Jinja template and return the filename."""
    assert template_name.endswith('.j2'), template_name
    template_path = os.path.join(sky.__root_dir__, 'templates', template_name)
    if not os.path.exists(template_path):
        raise FileNotFoundError(f'Template "{template_name}" does not exist.')
    with open(template_path) as fin:
        template = fin.read()
    output_path = os.path.abspath(os.path.expanduser(output_path))
    os.makedirs(os.path.dirname(output_path), exist_ok=True)

    # Write out yaml config.
    j2_template = jinja2.Template(template)
    content = j2_template.render(**variables)
    with open(output_path, 'w') as fout:
        fout.write(content)


def _optimize_file_mounts(yaml_path: str) -> None:
    """Optimize file mounts in the given ray yaml file.

    Runtime files handling:
    List of runtime files to be uploaded to cluster:
      - yaml config (for autostopping)
      - wheel
      - credentials
    Format is {dst: src}.
    """
    yaml_config = common_utils.read_yaml(yaml_path)

    file_mounts = yaml_config.get('file_mounts', {})
    # Remove the file mounts added by the newline.
    if '' in file_mounts:
        assert file_mounts[''] == '', file_mounts['']
        file_mounts.pop('')

    # Putting these in file_mounts hurts provisioning speed, as each file
    # opens/closes an SSH connection.  Instead, we:
    #  - cp them locally into a directory, each with a unique name to avoid
    #    basename conflicts
    #  - upload that directory as a file mount (1 connection)
    #  - use a remote command to move all runtime files to their right places.

    # Local tmp dir holding runtime files.
    local_runtime_files_dir = tempfile.mkdtemp()
    new_file_mounts = {_REMOTE_RUNTIME_FILES_DIR: local_runtime_files_dir}

    # Generate local_src -> unique_name.
    local_source_to_unique_name = {}
    for local_src in file_mounts.values():
        local_source_to_unique_name[local_src] = str(uuid.uuid4())

    # (For remote) Build a command that copies runtime files to their right
    # destinations.
    # NOTE: we copy rather than move, because when launching >1 node, head node
    # is fully set up first, and if moving then head node's files would already
    # move out of _REMOTE_RUNTIME_FILES_DIR, which would cause setting up
    # workers (from the head's files) to fail.  An alternative is softlink
    # (then we need to make sure the usage of runtime files follow links).
    commands = []
    basenames = set()
    for dst, src in file_mounts.items():
        src_basename = local_source_to_unique_name[src]
        dst_basename = os.path.basename(dst)
        dst_parent_dir = os.path.dirname(dst)

        # Validate by asserts here as these files are added by our backend.
        # Our runtime files (wheel, yaml, credentials) do not have backslashes.
        assert not src.endswith('/'), src
        assert not dst.endswith('/'), dst
        assert src_basename not in basenames, (
            f'Duplicated src basename: {src_basename}; mounts: {file_mounts}')
        basenames.add(src_basename)
        # Our runtime files (wheel, yaml, credentials) are not relative paths.
        assert dst_parent_dir, f'Found relative destination path: {dst}'

        mkdir_parent = f'mkdir -p {dst_parent_dir}'
        if os.path.isdir(os.path.expanduser(src)):
            # Special case for directories. If the dst already exists as a
            # folder, directly copy the folder will create a subfolder under
            # the dst.
            mkdir_parent = f'mkdir -p {dst}'
            src_basename = f'{src_basename}/*'
        mv = (f'cp -r {_REMOTE_RUNTIME_FILES_DIR}/{src_basename} '
              f'{dst_parent_dir}/{dst_basename}')
        fragment = f'({mkdir_parent} && {mv})'
        commands.append(fragment)
    postprocess_runtime_files_command = ' && '.join(commands)

    setup_commands = yaml_config.get('setup_commands', [])
    if setup_commands:
        setup_commands[
            0] = f'{postprocess_runtime_files_command}; {setup_commands[0]}'
    else:
        setup_commands = [postprocess_runtime_files_command]

    yaml_config['file_mounts'] = new_file_mounts
    yaml_config['setup_commands'] = setup_commands

    # (For local) Copy all runtime files, including the just-written yaml, to
    # local_runtime_files_dir/.
    # < 0.3s to cp 6 clouds' credentials.
    for local_src in file_mounts.values():
        # cp <local_src> <local_runtime_files_dir>/<unique name of local_src>.
        full_local_src = str(pathlib.Path(local_src).expanduser())
        unique_name = local_source_to_unique_name[local_src]
        # !r to add quotes for paths containing spaces.
        subprocess.run(
            f'cp -r {full_local_src!r} {local_runtime_files_dir}/{unique_name}',
            shell=True,
            check=True)

    common_utils.dump_yaml(yaml_path, yaml_config)


def path_size_megabytes(path: str) -> int:
    """Returns the size of 'path' (directory or file) in megabytes.

    Returns:
        If successful: the size of 'path' in megabytes, rounded down. Otherwise,
        -1.
    """
    resolved_path = pathlib.Path(path).expanduser().resolve()
    git_exclude_filter = ''
    if (resolved_path / command_runner.GIT_EXCLUDE).exists():
        # Ensure file exists; otherwise, rsync will error out.
        git_exclude_filter = command_runner.RSYNC_EXCLUDE_OPTION.format(
            str(resolved_path / command_runner.GIT_EXCLUDE))
    rsync_command = (f'rsync {command_runner.RSYNC_DISPLAY_OPTION} '
                     f'{command_runner.RSYNC_FILTER_OPTION} '
                     f'{git_exclude_filter} --dry-run {path!r}')
    rsync_output = ''
    try:
        rsync_output = str(subprocess.check_output(rsync_command, shell=True))
    except subprocess.CalledProcessError:
        logger.debug('Command failed, proceeding without estimating size: '
                     f'{rsync_command}')
        return -1
    # 3.2.3:
    #  total size is 250,957,728  speedup is 330.19 (DRY RUN)
    # 2.6.9:
    #  total size is 212627556  speedup is 2437.41
    match = re.search(r'total size is ([\d,]+)', rsync_output)
    if match is not None:
        try:
            total_bytes = int(float(match.group(1).replace(',', '')))
            return total_bytes // (1024**2)
        except ValueError:
            logger.debug('Failed to find "total size" in rsync output. Inspect '
                         f'output of the following command: {rsync_command}')
            pass  # Maybe different rsync versions have different output.
    return -1


class FileMountHelper(object):
    """Helper for handling file mounts."""

    @classmethod
    def wrap_file_mount(cls, path: str) -> str:
        """Prepends ~/<opaque dir>/ to a path to work around permission issues.

        Examples:
        /root/hello.txt -> ~/<opaque dir>/root/hello.txt
        local.txt -> ~/<opaque dir>/local.txt

        After the path is synced, we can later create a symlink to this wrapped
        path from the original path, e.g., in the initialization_commands of the
        ray autoscaler YAML.
        """
        return os.path.join(_SKY_REMOTE_FILE_MOUNTS_DIR, path.lstrip('/'))

    @classmethod
    def make_safe_symlink_command(cls, *, source: str, target: str) -> str:
        """Returns a command that safely symlinks 'source' to 'target'.

        All intermediate directories of 'source' will be owned by $USER,
        excluding the root directory (/).

        'source' must be an absolute path; both 'source' and 'target' must not
        end with a slash (/).

        This function is needed because a simple 'ln -s target source' may
        fail: 'source' can have multiple levels (/a/b/c), its parent dirs may
        or may not exist, can end with a slash, or may need sudo access, etc.

        Cases of <target: local> file mounts and their behaviors:

            /existing_dir: ~/local/dir
              - error out saying this cannot be done as LHS already exists
            /existing_file: ~/local/file
              - error out saying this cannot be done as LHS already exists
            /existing_symlink: ~/local/file
              - overwrite the existing symlink; this is important because `sky
                launch` can be run multiple times
            Paths that start with ~/ and /tmp/ do not have the above
            restrictions; they are delegated to rsync behaviors.
        """
        assert os.path.isabs(source), source
        assert not source.endswith('/') and not target.endswith('/'), (source,
                                                                       target)
        # Below, use sudo in case the symlink needs sudo access to create.
        # Prepare to create the symlink:
        #  1. make sure its dir(s) exist & are owned by $USER.
        dir_of_symlink = os.path.dirname(source)
        commands = [
            # mkdir, then loop over '/a/b/c' as /a, /a/b, /a/b/c.  For each,
            # chown $USER on it so user can use these intermediate dirs
            # (excluding /).
            f'sudo mkdir -p {dir_of_symlink}',
            # p: path so far
            ('(p=""; '
             f'for w in $(echo {dir_of_symlink} | tr "/" " "); do '
             'p=${p}/${w}; sudo chown $USER $p; done)')
        ]
        #  2. remove any existing symlink (ln -f may throw 'cannot
        #     overwrite directory', if the link exists and points to a
        #     directory).
        commands += [
            # Error out if source is an existing, non-symlink directory/file.
            f'((test -L {source} && sudo rm {source} &>/dev/null) || '
            f'(test ! -e {source} || '
            f'(echo "!!! Failed mounting because path exists ({source})"; '
            'exit 1)))',
        ]
        commands += [
            # Link.
            f'sudo ln -s {target} {source}',
            # chown.  -h to affect symlinks only.
            f'sudo chown -h $USER {source}',
        ]
        return ' && '.join(commands)


class SSHConfigHelper(object):
    """Helper for handling local SSH configuration."""

    ssh_conf_path = '~/.ssh/config'
    ssh_conf_lock_path = os.path.expanduser('~/.sky/ssh_config.lock')
    ssh_multinode_path = SKY_USER_FILE_PATH + '/ssh/{}'

    @classmethod
    def _get_generated_config(cls, autogen_comment: str, host_name: str,
                              ip: str, username: str, ssh_key_path: str,
                              proxy_command: Optional[str], port: int):
        if proxy_command is not None:
            proxy = f'ProxyCommand {proxy_command}'
        else:
            proxy = ''
        # StrictHostKeyChecking=no skips the host key check for the first
        # time. UserKnownHostsFile=/dev/null and GlobalKnownHostsFile/dev/null
        # prevent the host key from being added to the known_hosts file and
        # always return an empty file for known hosts, making the ssh think
        # this is a first-time connection, and thus skipping the host key
        # check.
        codegen = textwrap.dedent(f"""\
            {autogen_comment}
            Host {host_name}
              HostName {ip}
              User {username}
              IdentityFile {ssh_key_path}
              IdentitiesOnly yes
              ForwardAgent yes
              StrictHostKeyChecking no
              UserKnownHostsFile=/dev/null
              GlobalKnownHostsFile=/dev/null
              Port {port}
              {proxy}
            """.rstrip())
        codegen = codegen + '\n'
        return codegen

    @classmethod
    @timeline.FileLockEvent(ssh_conf_lock_path)
    def add_cluster(cls, cluster_name: str, ips: List[str],
                    auth_config: Dict[str, str], ports: List[int]):
        """Add authentication information for cluster to local SSH config file.

        If a host with `cluster_name` already exists and the configuration was
        not added by sky, then `ip` is used to identify the host instead in the
        file.

        If a host with `cluster_name` already exists and the configuration was
        added by sky (e.g. a spot instance), then the configuration is
        overwritten.

        Args:
            cluster_name: Cluster name (see `sky status`)
            ips: List of public IP addresses in the cluster. First IP is head
              node.
            auth_config: read_yaml(handle.cluster_yaml)['auth']
            ports: List of port numbers for SSH corresponding to ips
        """
        username = auth_config['ssh_user']
        key_path = os.path.expanduser(auth_config['ssh_private_key'])
        host_name = cluster_name
        sky_autogen_comment = ('# Added by sky (use `sky stop/down '
                               f'{cluster_name}` to remove)')
        overwrite = False
        overwrite_begin_idx = None
        ip = ips[0]

        config_path = os.path.expanduser(cls.ssh_conf_path)
        if os.path.exists(config_path):
            with open(config_path) as f:
                config = f.readlines()

            # If an existing config with `cluster_name` exists, raise a warning.
            for i, line in enumerate(config):
                if line.strip() == f'Host {cluster_name}':
                    prev_line = config[i - 1] if i - 1 >= 0 else ''
                    if prev_line.strip().startswith(sky_autogen_comment):
                        overwrite = True
                        overwrite_begin_idx = i - 1
                    else:
                        logger.warning(f'{cls.ssh_conf_path} contains '
                                       f'host named {cluster_name}.')
                        host_name = ip
                        logger.warning(f'Using {ip} to identify host instead.')

                if line.strip() == f'Host {ip}':
                    prev_line = config[i - 1] if i - 1 >= 0 else ''
                    if prev_line.strip().startswith(sky_autogen_comment):
                        overwrite = True
                        overwrite_begin_idx = i - 1
        else:
            config = ['\n']
            with open(config_path, 'w') as f:
                f.writelines(config)
            os.chmod(config_path, 0o644)

        proxy_command = auth_config.get('ssh_proxy_command', None)
        head_port = ports[0]
        codegen = cls._get_generated_config(sky_autogen_comment, host_name, ip,
                                            username, key_path, proxy_command,
                                            head_port)

        # Add (or overwrite) the new config.
        if overwrite:
            assert overwrite_begin_idx is not None
            updated_lines = codegen.splitlines(keepends=True) + ['\n']
            config[overwrite_begin_idx:overwrite_begin_idx +
                   len(updated_lines)] = updated_lines
            with open(config_path, 'w') as f:
                f.write(''.join(config).strip())
                f.write('\n' * 2)
        else:
            with open(config_path, 'a') as f:
                if len(config) > 0 and config[-1] != '\n':
                    f.write('\n')
                f.write(codegen)
                f.write('\n')

        with open(config_path, 'r+') as f:
            config = f.readlines()
            if config[-1] != '\n':
                f.write('\n')

        if len(ips) > 1:
            SSHConfigHelper._add_multinode_config(cluster_name, ips[1:],
                                                  auth_config)

    @classmethod
    def _add_multinode_config(
        cls,
        cluster_name: str,
        external_worker_ips: List[str],
        auth_config: Dict[str, str],
    ):
        username = auth_config['ssh_user']
        key_path = os.path.expanduser(auth_config['ssh_private_key'])
        host_name = cluster_name
        sky_autogen_comment = ('# Added by sky (use `sky stop/down '
                               f'{cluster_name}` to remove)')

        # Ensure stableness of the aliases worker-<i> by sorting based on
        # public IPs.
        external_worker_ips = list(sorted(external_worker_ips))

        overwrites = [False] * len(external_worker_ips)
        overwrite_begin_idxs: List[Optional[int]] = [None
                                                    ] * len(external_worker_ips)
        codegens: List[Optional[str]] = [None] * len(external_worker_ips)
        worker_names = []
        extra_path_name = cls.ssh_multinode_path.format(cluster_name)

        for idx in range(len(external_worker_ips)):
            worker_names.append(cluster_name + f'-worker{idx+1}')

        config_path = os.path.expanduser(cls.ssh_conf_path)
        with open(config_path) as f:
            config = f.readlines()

        extra_config_path = os.path.expanduser(extra_path_name)
        os.makedirs(os.path.dirname(extra_config_path), exist_ok=True)
        if not os.path.exists(extra_config_path):
            extra_config = ['\n']
            with open(extra_config_path, 'w') as f:
                f.writelines(extra_config)
        else:
            with open(extra_config_path) as f:
                extra_config = f.readlines()

        # Handle Include on top of Config file
        include_str = f'Include {extra_config_path}'
        for i, line in enumerate(config):
            config_str = line.strip()
            if config_str == include_str:
                break
            # Did not find Include string
            if 'Host' in config_str:
                with open(config_path, 'w') as f:
                    config.insert(0, '\n')
                    config.insert(0, include_str + '\n')
                    config.insert(0, sky_autogen_comment + '\n')
                    f.write(''.join(config).strip())
                    f.write('\n' * 2)
                break

        with open(config_path) as f:
            config = f.readlines()

        proxy_command = auth_config.get('ssh_proxy_command', None)

        # Check if ~/.ssh/config contains existing names
        host_lines = [f'Host {c_name}' for c_name in worker_names]
        for i, line in enumerate(config):
            if line.strip() in host_lines:
                idx = host_lines.index(line.strip())
                prev_line = config[i - 1] if i > 0 else ''
                logger.warning(f'{cls.ssh_conf_path} contains '
                               f'host named {worker_names[idx]}.')
                host_name = external_worker_ips[idx]
                logger.warning(f'Using {host_name} to identify host instead.')
                # TODO(romilb): Update port number when k8s supports multinode
                codegens[idx] = cls._get_generated_config(
                    sky_autogen_comment,
                    host_name,
                    external_worker_ips[idx],
                    username,
                    key_path,
                    proxy_command,
                    port=22)

        # All workers go to SKY_USER_FILE_PATH/ssh/{cluster_name}
        for i, line in enumerate(extra_config):
            if line.strip() in host_lines:
                idx = host_lines.index(line.strip())
                prev_line = extra_config[i - 1] if i > 0 else ''
                if prev_line.strip().startswith(sky_autogen_comment):
                    host_name = worker_names[idx]
                    overwrites[idx] = True
                    overwrite_begin_idxs[idx] = i - 1
                # TODO(romilb): Update port number when k8s supports multinode
                codegens[idx] = cls._get_generated_config(
                    sky_autogen_comment,
                    host_name,
                    external_worker_ips[idx],
                    username,
                    key_path,
                    proxy_command,
                    port=22)

        # This checks if all codegens have been created.
        for idx, ip in enumerate(external_worker_ips):
            if not codegens[idx]:
                codegens[idx] = cls._get_generated_config(sky_autogen_comment,
                                                          worker_names[idx],
                                                          ip,
                                                          username,
                                                          key_path,
                                                          proxy_command,
                                                          port=22)

        for idx in range(len(external_worker_ips)):
            # Add (or overwrite) the new config.
            overwrite = overwrites[idx]
            overwrite_begin_idx = overwrite_begin_idxs[idx]
            codegen = codegens[idx]
            assert codegen is not None, (codegens, idx)
            if overwrite:
                assert overwrite_begin_idx is not None
                updated_lines = codegen.splitlines(keepends=True) + ['\n']
                extra_config[overwrite_begin_idx:overwrite_begin_idx +
                             len(updated_lines)] = updated_lines
                with open(extra_config_path, 'w') as f:
                    f.write(''.join(extra_config).strip())
                    f.write('\n' * 2)
            else:
                with open(extra_config_path, 'a') as f:
                    f.write(codegen)
                    f.write('\n')

        # Add trailing new line at the end of the file if it doesn't exit
        with open(extra_config_path, 'r+') as f:
            extra_config = f.readlines()
            if extra_config[-1] != '\n':
                f.write('\n')

    @classmethod
    @timeline.FileLockEvent(ssh_conf_lock_path)
    def remove_cluster(
        cls,
        cluster_name: str,
        ip: str,
        auth_config: Dict[str, str],
    ):
        """Remove authentication information for cluster from local SSH config.

        If no existing host matching the provided specification is found, then
        nothing is removed.

        Args:
            ip: Head node's IP address.
            auth_config: read_yaml(handle.cluster_yaml)['auth']
        """
        username = auth_config['ssh_user']
        config_path = os.path.expanduser(cls.ssh_conf_path)
        if not os.path.exists(config_path):
            return

        with open(config_path) as f:
            config = f.readlines()

        start_line_idx = None
        # Scan the config for the cluster name.
        for i, line in enumerate(config):
            next_line = config[i + 1] if i + 1 < len(config) else ''
            if (line.strip() == f'HostName {ip}' and
                    next_line.strip() == f'User {username}'):
                start_line_idx = i - 1
                break

        if start_line_idx is None:  # No config to remove.
            return

        # Scan for end of previous config.
        cursor = start_line_idx
        while cursor > 0 and len(config[cursor].strip()) > 0:
            cursor -= 1
        prev_end_line_idx = cursor

        # Scan for end of the cluster config.
        end_line_idx = None
        cursor = start_line_idx + 1
        start_line_idx -= 1  # remove auto-generated comment
        while cursor < len(config):
            if config[cursor].strip().startswith(
                    '# ') or config[cursor].strip().startswith('Host '):
                end_line_idx = cursor
                break
            cursor += 1

        # Remove sky-generated config and update the file.
        config[prev_end_line_idx:end_line_idx] = [
            '\n'
        ] if end_line_idx is not None else []
        with open(config_path, 'w') as f:
            f.write(''.join(config).strip())
            f.write('\n' * 2)

        SSHConfigHelper._remove_multinode_config(cluster_name)

    @classmethod
    def _remove_multinode_config(
        cls,
        cluster_name: str,
    ):
        config_path = os.path.expanduser(cls.ssh_conf_path)
        if not os.path.exists(config_path):
            return

        extra_path_name = cls.ssh_multinode_path.format(cluster_name)
        extra_config_path = os.path.expanduser(extra_path_name)
        common_utils.remove_file_if_exists(extra_config_path)

        # Delete include statement
        sky_autogen_comment = ('# Added by sky (use `sky stop/down '
                               f'{cluster_name}` to remove)')
        with open(config_path) as f:
            config = f.readlines()

        for i, line in enumerate(config):
            config_str = line.strip()
            if f'Include {extra_config_path}' in config_str:
                with open(config_path, 'w') as f:
                    if i < len(config) - 1 and config[i + 1] == '\n':
                        del config[i + 1]
                    # Delete Include string
                    del config[i]
                    # Delete Sky Autogen Comment
                    if i > 0 and sky_autogen_comment in config[i - 1].strip():
                        del config[i - 1]
                    f.write(''.join(config))
                break
            if 'Host' in config_str:
                break


def _replace_yaml_dicts(
        new_yaml: str, old_yaml: str, restore_key_names: Set[str],
        restore_key_names_exceptions: Sequence[Tuple[str, ...]]) -> str:
    """Replaces 'new' with 'old' for all keys in restore_key_names.

    The replacement will be applied recursively and only for the blocks
    with the key in key_names, and have the same ancestors in both 'new'
    and 'old' YAML tree.

    The restore_key_names_exceptions is a list of key names that should not
    be restored, i.e. those keys will be reset to the value in 'new' YAML
    tree after the replacement.
    """

    def _restore_block(new_block: Dict[str, Any], old_block: Dict[str, Any]):
        for key, value in new_block.items():
            if key in restore_key_names:
                if key in old_block:
                    new_block[key] = old_block[key]
                else:
                    del new_block[key]
            elif isinstance(value, dict):
                if key in old_block:
                    _restore_block(value, old_block[key])

    new_config = yaml.safe_load(new_yaml)
    old_config = yaml.safe_load(old_yaml)
    excluded_results = {}
    # Find all key values excluded from restore
    for exclude_restore_key_name_list in restore_key_names_exceptions:
        excluded_result = new_config
        found_excluded_key = True
        for key in exclude_restore_key_name_list:
            if (not isinstance(excluded_result, dict) or
                    key not in excluded_result):
                found_excluded_key = False
                break
            excluded_result = excluded_result[key]
        if found_excluded_key:
            excluded_results[exclude_restore_key_name_list] = excluded_result

    # Restore from old config
    _restore_block(new_config, old_config)

    # Revert the changes for the excluded key values
    for exclude_restore_key_name, value in excluded_results.items():
        curr = new_config
        for key in exclude_restore_key_name[:-1]:
            curr = curr[key]
        curr[exclude_restore_key_name[-1]] = value
    return common_utils.dump_yaml_str(new_config)


# TODO: too many things happening here - leaky abstraction. Refactor.
@timeline.event
def write_cluster_config(
        to_provision: 'resources.Resources',
        num_nodes: int,
        cluster_config_template: str,
        cluster_name: str,
        local_wheel_path: pathlib.Path,
        wheel_hash: str,
        region: Optional[clouds.Region] = None,
        zones: Optional[List[clouds.Zone]] = None,
        dryrun: bool = False,
        keep_launch_fields_in_existing_config: bool = True) -> Dict[str, str]:
    """Fills in cluster configuration templates and writes them out.

    Returns: {provisioner: path to yaml, the provisioning spec}.
      'provisioner' can be
        - 'ray'
        - 'tpu-create-script' (if TPU is requested)
        - 'tpu-delete-script' (if TPU is requested)
    Raises:
        exceptions.ResourcesUnavailableError: if the region/zones requested does
            not appear in the catalog, or an ssh_proxy_command is specified but
            not for the given region.
    """
    # task.best_resources may not be equal to to_provision if the user
    # is running a job with less resources than the cluster has.
    cloud = to_provision.cloud
    # This can raise a ResourcesUnavailableError, when the region/zones
    # requested does not appear in the catalog. It can be triggered when the
    # user changed the catalog file, while there is a cluster in the removed
    # region/zone.
    #
    # TODO(zhwu): We should change the exception type to a more specific one, as
    # the ResourcesUnavailableError is overly used. Also, it would be better to
    # move the check out of this function, i.e. the caller should be responsible
    # for the validation.
    resources_vars = cloud.make_deploy_resources_variables(
        to_provision, region, zones)
    config_dict = {}

    azure_subscription_id = None
    if isinstance(cloud, clouds.Azure):
        azure_subscription_id = cloud.get_project_id(dryrun=dryrun)

    gcp_project_id = None
    if isinstance(cloud, clouds.GCP):
        gcp_project_id = cloud.get_project_id(dryrun=dryrun)

    assert cluster_name is not None
    credentials = sky_check.get_cloud_credential_file_mounts()

<<<<<<< HEAD
    k8s_image = None
    if isinstance(cloud, clouds.Kubernetes):
        # TODO(romilb): Make this read from image id in the task
        k8s_image = cloud.IMAGE

=======
>>>>>>> 54b2b280
    ip_list = None
    auth_config = {'ssh_private_key': auth.PRIVATE_SSH_KEY_PATH}
    if isinstance(cloud, clouds.Local):
        ip_list = onprem_utils.get_local_ips(cluster_name)
        auth_config = onprem_utils.get_local_auth_config(cluster_name)
    region_name = resources_vars.get('region')

    yaml_path = _get_yaml_path_from_cluster_name(cluster_name)

    # Retrieve the ssh_proxy_command for the given cloud / region.
    ssh_proxy_command_config = skypilot_config.get_nested(
        (str(cloud).lower(), 'ssh_proxy_command'), None)
    if (isinstance(ssh_proxy_command_config, str) or
            ssh_proxy_command_config is None):
        ssh_proxy_command = ssh_proxy_command_config
    else:
        # ssh_proxy_command_config: Dict[str, str], region_name -> command
        # This type check is done by skypilot_config at config load time.

        # There are two cases:
        if keep_launch_fields_in_existing_config:
            # (1) We're re-provisioning an existing cluster.
            #
            # We use None for ssh_proxy_command, which will be restored to the
            # cluster's original value later by _replace_yaml_dicts().
            ssh_proxy_command = None
        else:
            # (2) We're launching a new cluster.
            #
            # Resources.get_valid_regions_for_launchable() respects the keys (regions)
            # in ssh_proxy_command in skypilot_config. So here we add an assert.
            assert region_name in ssh_proxy_command_config, (
                region_name, ssh_proxy_command_config)
            ssh_proxy_command = ssh_proxy_command_config[region_name]
    logger.debug(f'Using ssh_proxy_command: {ssh_proxy_command!r}')

    # User-supplied instance tags.
    instance_tags = {}
    instance_tags = skypilot_config.get_nested(
        (str(cloud).lower(), 'instance_tags'), {})
    if not isinstance(instance_tags, dict):
        with ux_utils.print_exception_no_traceback():
            raise ValueError('Custom instance_tags in config.yaml should '
                             f'be a dict, but received {type(instance_tags)}.')

    # Dump the Ray ports to a file for Ray job submission
    dump_port_command = (
        f'python -c \'import json, os; json.dump({constants.SKY_REMOTE_RAY_PORT_DICT_STR}, '
        f'open(os.path.expanduser("{constants.SKY_REMOTE_RAY_PORT_FILE}"), "w"))\''
    )

    # Use a tmp file path to avoid incomplete YAML file being re-used in the
    # future.
    tmp_yaml_path = yaml_path + '.tmp'
    fill_template(
        cluster_config_template,
        dict(
            resources_vars,
            **{
                'cluster_name': cluster_name,
                'num_nodes': num_nodes,
                'disk_size': to_provision.disk_size,
                # If the current code is run by controller, propagate the real
                # calling user which should've been passed in as the
                # SKYPILOT_USER env var (see spot-controller.yaml.j2).
                'user': os.environ.get('SKYPILOT_USER', getpass.getuser()),

                # AWS only:
                # Temporary measure, as deleting per-cluster SGs is too slow.
                # See https://github.com/skypilot-org/skypilot/pull/742.
                # Generate the name of the security group we're looking for.
                # (username, last 4 chars of hash of hostname): for uniquefying
                # users on shared-account scenarios.
                'security_group': skypilot_config.get_nested(
                    ('aws', 'security_group_name'),
                    f'sky-sg-{common_utils.user_and_hostname_hash()}'),
                'vpc_name': skypilot_config.get_nested(('aws', 'vpc_name'),
                                                       None),
                'use_internal_ips': skypilot_config.get_nested(
                    ('aws', 'use_internal_ips'), False),
                # Not exactly AWS only, but we only test it's supported on AWS
                # for now:
                'ssh_proxy_command': ssh_proxy_command,
                # User-supplied instance tags.
                'instance_tags': instance_tags,

                # Azure only:
                'azure_subscription_id': azure_subscription_id,
                'resource_group': f'{cluster_name}-{region_name}',

                # GCP only:
                'gcp_project_id': gcp_project_id,

<<<<<<< HEAD
                # Kubernetes only:
                'skypilot_k8s_image': k8s_image,

=======
>>>>>>> 54b2b280
                # Port of Ray (GCS server).
                # Ray's default port 6379 is conflicted with Redis.
                'ray_port': constants.SKY_REMOTE_RAY_PORT,
                'ray_dashboard_port': constants.SKY_REMOTE_RAY_DASHBOARD_PORT,
                'ray_temp_dir': constants.SKY_REMOTE_RAY_TEMPDIR,
                'dump_port_command': dump_port_command,
                # Ray version.
                'ray_version': constants.SKY_REMOTE_RAY_VERSION,
                # Cloud credentials for cloud storage.
                'credentials': credentials,
                # Sky remote utils.
                'sky_remote_path': SKY_REMOTE_PATH,
                'sky_local_path': str(local_wheel_path),
                # Add yaml file path to the template variables.
                'sky_ray_yaml_remote_path': SKY_RAY_YAML_REMOTE_PATH,
                'sky_ray_yaml_local_path':
                    tmp_yaml_path
                    if not isinstance(cloud, clouds.Local) else yaml_path,
                'sky_version': str(version.parse(sky.__version__)),
                'sky_wheel_hash': wheel_hash,
                # Local IP handling (optional).
                'head_ip': None if ip_list is None else ip_list[0],
                'worker_ips': None if ip_list is None else ip_list[1:],
                # Authentication (optional).
                **auth_config,
            }),
        output_path=tmp_yaml_path)
    config_dict['cluster_name'] = cluster_name
    config_dict['ray'] = yaml_path
    if dryrun:
        # If dryrun, return the unfinished tmp yaml path.
        config_dict['ray'] = tmp_yaml_path
        return config_dict
    _add_auth_to_cluster_config(cloud, tmp_yaml_path)

    # Restore the old yaml content for backward compatibility.
    if os.path.exists(yaml_path) and keep_launch_fields_in_existing_config:
        with open(yaml_path, 'r') as f:
            old_yaml_content = f.read()
        with open(tmp_yaml_path, 'r') as f:
            new_yaml_content = f.read()
        restored_yaml_content = _replace_yaml_dicts(
            new_yaml_content, old_yaml_content,
            _RAY_YAML_KEYS_TO_RESTORE_FOR_BACK_COMPATIBILITY,
            _RAY_YAML_KEYS_TO_RESTORE_EXCEPTIONS)
        with open(tmp_yaml_path, 'w') as f:
            f.write(restored_yaml_content)

    # Optimization: copy the contents of source files in file_mounts to a
    # special dir, and upload that as the only file_mount instead. Delay
    # calling this optimization until now, when all source files have been
    # written and their contents finalized.
    #
    # Note that the ray yaml file will be copied into that special dir (i.e.,
    # uploaded as part of the file_mounts), so the restore for backward
    # compatibility should go before this call.
    if not isinstance(cloud, clouds.Local):
        # Only optimize the file mounts for public clouds now, as local has not
        # been fully tested yet.
        _optimize_file_mounts(tmp_yaml_path)

    # Rename the tmp file to the final YAML path.
    os.rename(tmp_yaml_path, yaml_path)
    usage_lib.messages.usage.update_ray_yaml(yaml_path)

    # For TPU nodes. TPU VMs do not need TPU_NAME.
    if (resources_vars.get('tpu_type') is not None and
            resources_vars.get('tpu_vm') is None):
        tpu_name = resources_vars.get('tpu_name')
        if tpu_name is None:
            tpu_name = cluster_name

        user_file_dir = os.path.expanduser(f'{SKY_USER_FILE_PATH}/')

        from sky.skylet.providers.gcp import config as gcp_config  # pylint: disable=import-outside-toplevel
        config = common_utils.read_yaml(os.path.expanduser(config_dict['ray']))
        vpc_name = gcp_config.get_usable_vpc(config)

        scripts = []
        for template_name in ('gcp-tpu-create.sh.j2', 'gcp-tpu-delete.sh.j2'):
            script_path = os.path.join(user_file_dir, template_name).replace(
                '.sh.j2', f'.{cluster_name}.sh')
            fill_template(
                template_name,
                dict(
                    resources_vars, **{
                        'tpu_name': tpu_name,
                        'gcp_project_id': gcp_project_id,
                        'vpc_name': vpc_name,
                    }),
                # Use new names for TPU scripts so that different runs can use
                # different TPUs.  Put in SKY_USER_FILE_PATH to be consistent
                # with cluster yamls.
                output_path=script_path,
            )
            scripts.append(script_path)

        config_dict['tpu-create-script'] = scripts[0]
        config_dict['tpu-delete-script'] = scripts[1]
        config_dict['tpu_name'] = tpu_name
    return config_dict


def _add_auth_to_cluster_config(cloud: clouds.Cloud, cluster_config_file: str):
    """Adds SSH key info to the cluster config.

    This function's output removes comments included in the jinja2 template.
    """
    config = common_utils.read_yaml(cluster_config_file)
    # Check the availability of the cloud type.
    if isinstance(cloud, clouds.AWS):
        config = auth.setup_aws_authentication(config)
    elif isinstance(cloud, clouds.GCP):
        config = auth.setup_gcp_authentication(config)
    elif isinstance(cloud, clouds.Azure):
        config = auth.setup_azure_authentication(config)
    elif isinstance(cloud, clouds.Lambda):
        config = auth.setup_lambda_authentication(config)
    elif isinstance(cloud, clouds.Kubernetes):
        config = auth.setup_kubernetes_authentication(config)
    elif isinstance(cloud, clouds.IBM):
        config = auth.setup_ibm_authentication(config)
    elif isinstance(cloud, clouds.SCP):
        config = auth.setup_scp_authentication(config)
    elif isinstance(cloud, clouds.OCI):
        config = auth.setup_oci_authentication(config)
    else:
        assert isinstance(cloud, clouds.Local), cloud
        # Local cluster case, authentication is already filled by the user
        # in the local cluster config (in ~/.sky/local/...). There is no need
        # for Sky to generate authentication.
        pass
    common_utils.dump_yaml(cluster_config_file, config)


def get_run_timestamp() -> str:
    return 'sky-' + datetime.now().strftime('%Y-%m-%d-%H-%M-%S-%f')


def get_timestamp_from_run_timestamp(run_timestamp: str) -> float:
    return datetime.strptime(
        run_timestamp.partition('-')[2], '%Y-%m-%d-%H-%M-%S-%f').timestamp()


def _count_healthy_nodes_from_ray(output: str,
                                  is_local_cloud: bool = False
                                 ) -> Tuple[int, int]:
    """Count the number of healthy nodes from the output of `ray status`."""

    def get_ready_nodes(pattern, output):
        result = pattern.findall(output)
        # On-prem/local case is handled differently.
        # `ray status` produces different output for local case, and
        # we poll for number of nodes launched instead of counting for
        # head and number of worker nodes separately (it is impossible
        # to distinguish between head and worker node for local case).
        if is_local_cloud:
            # In the local case, ready_workers mean the total number
            # of nodes launched, including head.
            return len(result)
        if len(result) == 0:
            return 0
        assert len(result) == 1, result
        return int(result[0])

    if is_local_cloud:
        ready_head = 0
        ready_workers = get_ready_nodes(_LAUNCHED_LOCAL_WORKER_PATTERN, output)
    else:
        ready_head = get_ready_nodes(_LAUNCHED_HEAD_PATTERN, output)
        ready_workers = get_ready_nodes(_LAUNCHED_WORKER_PATTERN, output)
    assert ready_head <= 1, f'#head node should be <=1 (Got {ready_head}).'
    return ready_head, ready_workers


@timeline.event
def wait_until_ray_cluster_ready(
    cluster_config_file: str,
    num_nodes: int,
    log_path: str,
    is_local_cloud: bool = False,
    nodes_launching_progress_timeout: Optional[int] = None,
) -> bool:
    """Returns whether the entire ray cluster is ready."""
    if num_nodes <= 1:
        return True

    # Manually fetching head ip instead of using `ray exec` to avoid the bug
    # that `ray exec` fails to connect to the head node after some workers
    # launched especially for Azure.
    try:
        head_ip = _query_head_ip_with_retries(
            cluster_config_file, max_attempts=WAIT_HEAD_NODE_IP_MAX_ATTEMPTS)
    except RuntimeError as e:
        logger.error(e)
        return False  # failed

    ssh_credentials = ssh_credential_from_yaml(cluster_config_file)
    last_nodes_so_far = 0
    start = time.time()
    runner = command_runner.SSHCommandRunner(head_ip, **ssh_credentials)
    with log_utils.console.status(
            '[bold cyan]Waiting for workers...') as worker_status:
        while True:
            rc, output, stderr = runner.run(
                RAY_STATUS_WITH_SKY_RAY_PORT_COMMAND,
                log_path=log_path,
                stream_logs=False,
                require_outputs=True,
                separate_stderr=True)
            subprocess_utils.handle_returncode(
                rc, 'ray status', 'Failed to run ray status on head node.',
                stderr)
            logger.debug(output)

            ready_head, ready_workers = _count_healthy_nodes_from_ray(
                output, is_local_cloud=is_local_cloud)

            worker_status.update('[bold cyan]'
                                 f'{ready_workers} out of {num_nodes - 1} '
                                 'workers ready')

            # In the local case, ready_head=0 and ready_workers=num_nodes. This
            # is because there is no matching regex for _LAUNCHED_HEAD_PATTERN.
            if ready_head + ready_workers == num_nodes:
                # All nodes are up.
                break

            # Pending workers that have been launched by ray up.
            found_ips = _LAUNCHING_IP_PATTERN.findall(output)
            pending_workers = len(found_ips)

            # TODO(zhwu): Handle the case where the following occurs, where ray
            # cluster is not correctly started on the cluster.
            # Pending:
            #  172.31.9.121: ray.worker.default, uninitialized
            nodes_so_far = ready_head + ready_workers + pending_workers

            # Check the number of nodes that are fetched. Timeout if no new
            # nodes fetched in a while (nodes_launching_progress_timeout),
            # though number of nodes_so_far is still not as expected.
            if nodes_so_far > last_nodes_so_far:
                # Reset the start time if the number of launching nodes
                # changes, i.e. new nodes are launched.
                logger.debug('Reset start time, as new nodes are launched. '
                             f'({last_nodes_so_far} -> {nodes_so_far})')
                start = time.time()
                last_nodes_so_far = nodes_so_far
            elif (nodes_launching_progress_timeout is not None and
                  time.time() - start > nodes_launching_progress_timeout and
                  nodes_so_far != num_nodes):
                worker_status.stop()
                logger.error(
                    'Timed out: waited for more than '
                    f'{nodes_launching_progress_timeout} seconds for new '
                    'workers to be provisioned, but no progress.')
                return False  # failed

            if '(no pending nodes)' in output and '(no failures)' in output:
                # Bug in ray autoscaler: e.g., on GCP, if requesting 2 nodes
                # that GCP can satisfy only by half, the worker node would be
                # forgotten. The correct behavior should be for it to error out.
                worker_status.stop()
                logger.error(
                    'Failed to launch multiple nodes on '
                    'GCP due to a nondeterministic bug in ray autoscaler.')
                return False  # failed
            time.sleep(10)
    return True  # success


def ssh_credential_from_yaml(cluster_yaml: str) -> Dict[str, str]:
    """Returns ssh_user, ssh_private_key and ssh_control name."""
    config = common_utils.read_yaml(cluster_yaml)
    auth_section = config['auth']
    ssh_user = auth_section['ssh_user'].strip()
    ssh_private_key = auth_section.get('ssh_private_key')
    ssh_control_name = config.get('cluster_name', '__default__')
    ssh_proxy_command = auth_section.get('ssh_proxy_command')
    return {
        'ssh_user': ssh_user,
        'ssh_private_key': ssh_private_key,
        'ssh_control_name': ssh_control_name,
        'ssh_proxy_command': ssh_proxy_command,
    }


def parallel_data_transfer_to_nodes(
    runners: List[command_runner.SSHCommandRunner],
    source: Optional[str],
    target: str,
    cmd: Optional[str],
    run_rsync: bool,
    *,
    action_message: str,
    # Advanced options.
    log_path: str = os.devnull,
    stream_logs: bool = False,
):
    """Runs a command on all nodes and optionally runs rsync from src->dst.

    Args:
        runners: A list of SSHCommandRunner objects that represent multiple nodes.
        source: Optional[str]; Source for rsync on local node
        target: str; Destination on remote node for rsync
        cmd: str; Command to be executed on all nodes
        action_message: str; Message to be printed while the command runs
        log_path: str; Path to the log file
        stream_logs: bool; Whether to stream logs to stdout
    """
    fore = colorama.Fore
    style = colorama.Style

    origin_source = source

    def _sync_node(runner: 'command_runner.SSHCommandRunner') -> None:
        if cmd is not None:
            rc, stdout, stderr = runner.run(cmd,
                                            log_path=log_path,
                                            stream_logs=stream_logs,
                                            require_outputs=True)
            err_msg = ('Failed to run command before rsync '
                       f'{origin_source} -> {target}. '
                       'Ensure that the network is stable, then retry.')
            if log_path != os.devnull:
                err_msg += f' See logs in {log_path}'
            subprocess_utils.handle_returncode(rc,
                                               cmd,
                                               err_msg,
                                               stderr=stdout + stderr)

        if run_rsync:
            assert source is not None
            # TODO(zhwu): Optimize for large amount of files.
            # zip / transfer / unzip
            runner.rsync(
                source=source,
                target=target,
                up=True,
                log_path=log_path,
                stream_logs=stream_logs,
            )

    num_nodes = len(runners)
    plural = 's' if num_nodes > 1 else ''
    message = (f'{fore.CYAN}{action_message} (to {num_nodes} node{plural})'
               f': {style.BRIGHT}{origin_source}{style.RESET_ALL} -> '
               f'{style.BRIGHT}{target}{style.RESET_ALL}')
    logger.info(message)
    with log_utils.safe_rich_status(f'[bold cyan]{action_message}[/]'):
        subprocess_utils.run_in_parallel(_sync_node, runners)


def check_local_gpus() -> bool:
    """Checks if GPUs are available locally.

    Returns whether GPUs are available on the local machine by checking
    if nvidia-smi is installed and returns zero return code.

    Returns True if nvidia-smi is installed and returns zero return code,
    False if not.
    """
    is_functional = False
    installation_check = subprocess.run(['which', 'nvidia-smi'],
                                        stdout=subprocess.DEVNULL,
                                        stderr=subprocess.DEVNULL,
                                        check=False)
    is_installed = installation_check.returncode == 0
    if is_installed:
        execution_check = subprocess.run(['nvidia-smi'],
                                         stdout=subprocess.DEVNULL,
                                         stderr=subprocess.DEVNULL,
                                         check=False)
        is_functional = execution_check.returncode == 0
    return is_functional


def generate_cluster_name():
    # TODO: change this ID formatting to something more pleasant.
    # User name is helpful in non-isolated accounts, e.g., GCP, Azure.
    return f'sky-{uuid.uuid4().hex[:4]}-{get_cleaned_username()}'


def get_cleaned_username() -> str:
    """Cleans the current username to be used as part of a cluster name.

    Clean up includes:
     1. Making all characters lowercase
     2. Removing any non-alphanumeric characters (excluding hyphens)
     3. Removing any numbers and/or hyphens at the start of the username.
     4. Removing any hyphens at the end of the username

    e.g. 1SkY-PiLot2- becomes sky-pilot2.

    Returns:
      A cleaned username that will pass the regex in
      check_cluster_name_is_valid().
    """
    username = getpass.getuser()
    username = username.lower()
    username = re.sub(r'[^a-z0-9-]', '', username)
    username = re.sub(r'^[0-9-]+', '', username)
    username = re.sub(r'-$', '', username)
    return username


def _query_head_ip_with_retries(cluster_yaml: str,
                                max_attempts: int = 1) -> str:
    """Returns the IP of the head node by querying the cloud.

    Raises:
      RuntimeError: if we failed to get the head IP.
    """
    backoff = common_utils.Backoff(initial_backoff=5, max_backoff_factor=5)
    for i in range(max_attempts):
        try:
            full_cluster_yaml = str(pathlib.Path(cluster_yaml).expanduser())
            out = subprocess_utils.run(
                f'ray get-head-ip {full_cluster_yaml!r}',
                stdout=subprocess.PIPE,
                stderr=subprocess.DEVNULL).stdout.decode().strip()
            head_ip_list = re.findall(IP_ADDR_REGEX, out)
            if len(head_ip_list) > 1:
                # This could be triggered if e.g., some logging is added in
                # skypilot_config, a module that has some code executed
                # whenever `sky` is imported.
                logger.warning(
                    'Detected more than 1 IP from the output of '
                    'the `ray get-head-ip` command. This could '
                    'happen if there is extra output from it, '
                    'which should be inspected below.\nProceeding with '
                    f'the last detected IP ({head_ip_list[-1]}) as head IP.'
                    f'\n== Output ==\n{out}'
                    f'\n== Output ends ==')
                head_ip_list = head_ip_list[-1:]
            assert 1 == len(head_ip_list), (out, head_ip_list)
            head_ip = head_ip_list[0]
            break
        except subprocess.CalledProcessError as e:
            if i == max_attempts - 1:
                raise RuntimeError('Failed to get head ip') from e
            # Retry if the cluster is not up yet.
            logger.debug('Retrying to get head ip.')
            time.sleep(backoff.current_backoff())
    return head_ip


@timeline.event
def get_node_ips(cluster_yaml: str,
                 expected_num_nodes: int,
                 handle: Optional[
                     'cloud_vm_ray_backend.CloudVmRayResourceHandle'] = None,
                 head_ip_max_attempts: int = 1,
                 worker_ip_max_attempts: int = 1,
                 get_internal_ips: bool = False) -> List[str]:
    """Returns the IPs of all nodes in the cluster, with head node at front."""
    # When ray up launches TPU VM Pod, Pod workers (except for the head)
    # won't be connected to Ray cluster. Thus "ray get-worker-ips"
    # won't work and we need to query the node IPs with gcloud as
    # implmented in _get_tpu_vm_pod_ips.
    ray_config = common_utils.read_yaml(cluster_yaml)
    use_tpu_vm = ray_config['provider'].get('_has_tpus', False)
    if use_tpu_vm:
        assert expected_num_nodes == 1, (
            'TPU VM only supports single node for now.')
        assert handle is not None, 'handle is required for TPU VM.'
        try:
            ips = _get_tpu_vm_pod_ips(ray_config, get_internal_ips)
        except exceptions.CommandError as e:
            raise exceptions.FetchIPError(
                exceptions.FetchIPError.Reason.HEAD) from e
        if len(ips) != tpu_utils.get_num_tpu_devices(handle.launched_resources):
            raise exceptions.FetchIPError(exceptions.FetchIPError.Reason.HEAD)
        return ips

    if get_internal_ips:
        with tempfile.NamedTemporaryFile(mode='w', delete=False) as f:
            ray_config['provider']['use_internal_ips'] = True
            yaml.dump(ray_config, f)
            cluster_yaml = f.name

    # Check the network connection first to avoid long hanging time for
    # ray get-head-ip below, if a long-lasting network connection failure
    # happens.
    check_network_connection()
    try:
        head_ip = _query_head_ip_with_retries(cluster_yaml,
                                              max_attempts=head_ip_max_attempts)
    except RuntimeError as e:
        raise exceptions.FetchIPError(
            exceptions.FetchIPError.Reason.HEAD) from e
    head_ip_list = [head_ip]
    if expected_num_nodes > 1:
        backoff = common_utils.Backoff(initial_backoff=5, max_backoff_factor=5)

        for retry_cnt in range(worker_ip_max_attempts):
            try:
                full_cluster_yaml = str(pathlib.Path(cluster_yaml).expanduser())
                proc = subprocess_utils.run(
                    f'ray get-worker-ips {full_cluster_yaml!r}',
                    stdout=subprocess.PIPE,
                    stderr=subprocess.PIPE)
                out = proc.stdout.decode()
                break
            except subprocess.CalledProcessError as e:
                if retry_cnt == worker_ip_max_attempts - 1:
                    raise exceptions.FetchIPError(
                        exceptions.FetchIPError.Reason.WORKER) from e
                # Retry if the ssh is not ready for the workers yet.
                backoff_time = backoff.current_backoff()
                logger.debug('Retrying to get worker ip '
                             f'[{retry_cnt}/{worker_ip_max_attempts}] in '
                             f'{backoff_time} seconds.')
                time.sleep(backoff_time)
        worker_ips = re.findall(IP_ADDR_REGEX, out)
        # Ray Autoscaler On-prem Bug: ray-get-worker-ips outputs nothing!
        # Workaround: List of IPs are shown in Stderr
        cluster_name = os.path.basename(cluster_yaml).split('.')[0]
        if ((handle is not None and hasattr(handle, 'local_handle') and
             handle.local_handle is not None) or
                onprem_utils.check_if_local_cloud(cluster_name)):
            out = proc.stderr.decode()
            worker_ips = re.findall(IP_ADDR_REGEX, out)
            # Remove head ip from worker ip list.
            for i, ip in enumerate(worker_ips):
                if ip == head_ip_list[0]:
                    del worker_ips[i]
                    break
        if len(worker_ips) != expected_num_nodes - 1:
            n = expected_num_nodes - 1
            if len(worker_ips) > n:
                # This could be triggered if e.g., some logging is added in
                # skypilot_config, a module that has some code executed whenever
                # `sky` is imported.
                logger.warning(
                    f'Expected {n} worker IP(s); found '
                    f'{len(worker_ips)}: {worker_ips}'
                    '\nThis could happen if there is extra output from '
                    '`ray get-worker-ips`, which should be inspected below.'
                    f'\n== Output ==\n{out}'
                    f'\n== Output ends ==')
                logger.warning(f'\nProceeding with the last {n} '
                               f'detected IP(s): {worker_ips[-n:]}.')
                worker_ips = worker_ips[-n:]
            else:
                raise exceptions.FetchIPError(
                    exceptions.FetchIPError.Reason.WORKER)
    else:
        worker_ips = []
    return head_ip_list + worker_ips


@timeline.event
def _get_tpu_vm_pod_ips(ray_config: Dict[str, Any],
                        get_internal_ips: bool = False) -> List[str]:
    """Returns the IPs of all TPU VM Pod workers using gcloud."""

    cluster_name = ray_config['cluster_name']
    zone = ray_config['provider']['availability_zone']
    query_cmd = (f'gcloud compute tpus tpu-vm list --filter='
                 f'"(labels.ray-cluster-name={cluster_name})" '
                 f'--zone={zone} --format="value(name)"')
    returncode, stdout, stderr = log_lib.run_with_log(query_cmd,
                                                      '/dev/null',
                                                      shell=True,
                                                      stream_logs=False,
                                                      require_outputs=True)
    subprocess_utils.handle_returncode(
        returncode,
        query_cmd,
        'Failed to run gcloud to get TPU VM IDs.',
        stderr=stdout + stderr)
    if len(stdout) == 0:
        logger.debug('No TPU VMs found with cluster name '
                     f'{cluster_name} in zone {zone}.')
    if len(stdout.splitlines()) > 1:
        # Rare case, this could mean resource leakage. Hint user.
        logger.warning('Found more than one TPU VM/Pod with the same cluster '
                       f'name {cluster_name} in zone {zone}.')

    all_ips = []
    for tpu_id in stdout.splitlines():
        tpuvm_cmd = (f'gcloud compute tpus tpu-vm describe {tpu_id}'
                     f' --zone {zone} --format=json')
        returncode, stdout, stderr = log_lib.run_with_log(tpuvm_cmd,
                                                          os.devnull,
                                                          shell=True,
                                                          stream_logs=False,
                                                          require_outputs=True)
        subprocess_utils.handle_returncode(
            returncode,
            tpuvm_cmd,
            'Failed to run gcloud tpu-vm describe.',
            stderr=stdout + stderr)

        tpuvm_json = json.loads(stdout)
        if tpuvm_json['state'] != 'READY':
            # May be a leaked preempted resource, or terminated by user in the
            # console, or still in the process of being created.
            ux_utils.console_newline()
            logger.debug(f'TPU VM {tpu_id} is in {tpuvm_json["state"]} '
                         'state. Skipping IP query... '
                         'Hint: make sure it is not leaked.')
            continue

        ips = []
        for endpoint in tpuvm_json['networkEndpoints']:
            # Note: if TPU VM is being preempted, its IP field may not exist.
            # We use get() to avoid KeyError.
            if get_internal_ips:
                ip = endpoint.get('ipAddress', None)
            else:
                ip = endpoint['accessConfig'].get('externalIp', None)
            if ip is not None:
                ips.append(ip)
        all_ips.extend(ips)

    return all_ips


@timeline.event
def get_head_ip(
    handle: 'cloud_vm_ray_backend.CloudVmRayResourceHandle',
    max_attempts: int = 1,
) -> str:
    """Returns the ip of the head node.

    First try to use the cached head ip. If it is not available, query
    the head ip from the cluster.

    Args:
        handle: The ResourceHandle of the cluster.
        max_attempts: The maximum number of attempts to query the head ip.

    Returns:
        The ip of the head node.
    """
    head_ip = handle.head_ip
    if head_ip is not None:
        return head_ip
    head_ip = _query_head_ip_with_retries(handle.cluster_yaml, max_attempts)
    return head_ip


@timeline.event
def get_head_ssh_port(
    handle: 'cloud_vm_ray_backend.CloudVmRayResourceHandle',
    use_cache: bool = True,
    max_attempts: int = 1,
) -> int:
    """Returns the ip of the head node."""
    del max_attempts  # Unused.
    # Use port 22 for everything including Kubernetes.
    # Note: for Kubernetes we use ssh jump host to access ray head
    # TODO(romilb): Add a get port method to the cloud classes.
    head_ssh_port = 22
<<<<<<< HEAD
=======
    if not isinstance(handle.launched_resources.cloud, clouds.Kubernetes):
        return head_ssh_port
    else:
        if use_cache and handle.head_ssh_port is not None:
            head_ssh_port = handle.head_ssh_port
        else:
            svc_name = f'{handle.get_cluster_name()}-ray-head-ssh'
            head_ssh_port = clouds.Kubernetes.get_port(svc_name, 'default')
>>>>>>> 54b2b280
    return head_ssh_port


def check_network_connection():
    # Tolerate 3 retries as it is observed that connections can fail.
    adapter = adapters.HTTPAdapter(max_retries=retry_lib.Retry(total=3))
    http = requests.Session()
    http.mount('https://', adapter)
    http.mount('http://', adapter)
    for i, ip in enumerate(_TEST_IP_LIST):
        try:
            http.head(ip, timeout=3)
            return
        except (requests.Timeout, requests.exceptions.ConnectionError) as e:
            if i == len(_TEST_IP_LIST) - 1:
                raise exceptions.NetworkError('Could not refresh the cluster. '
                                              'Network seems down.') from e


def check_owner_identity(cluster_name: str) -> None:
    """Check if current user is the same as the user who created the cluster.

    Raises:
        exceptions.ClusterOwnerIdentityMismatchError: if the current user is
          not the same as the user who created the cluster.
        exceptions.CloudUserIdentityError: if we fail to get the current user
          identity.
    """
    if env_options.Options.SKIP_CLOUD_IDENTITY_CHECK.get():
        return
    record = global_user_state.get_cluster_from_name(cluster_name)
    if record is None:
        return
    handle = record['handle']
    if not isinstance(handle, backends.CloudVmRayResourceHandle):
        return

    cloud = handle.launched_resources.cloud
    current_user_identity = cloud.get_current_user_identity()
    owner_identity = record['owner']
    if current_user_identity is None:
        # Skip the check if the cloud does not support user identity.
        return
    # The user identity can be None, if the cluster is created by an older
    # version of SkyPilot. In that case, we set the user identity to the
    # current one.
    # NOTE: a user who upgrades SkyPilot and switches to a new cloud identity
    # immediately without `sky status --refresh` first, will cause a leakage
    # of the existing cluster. We deem this an acceptable tradeoff mainly
    # because multi-identity is not common (at least at the moment).
    if owner_identity is None:
        global_user_state.set_owner_identity_for_cluster(
            cluster_name, current_user_identity)
    else:
        assert isinstance(owner_identity, list)
        # It is OK if the owner identity is shorter, which will happen when
        # the cluster is launched before #1808. In that case, we only check
        # the same length (zip will stop at the shorter one).
        for i, (owner,
                current) in enumerate(zip(owner_identity,
                                          current_user_identity)):
            # Clean up the owner identiy for the backslash and newlines, caused
            # by the cloud CLI output, e.g. gcloud.
            owner = owner.replace('\n', '').replace('\\', '')
            if owner == current:
                if i != 0:
                    logger.warning(
                        f'The cluster was owned by {owner_identity}, but '
                        f'a new identity {current_user_identity} is activated. We still '
                        'allow the operation as the two identities are likely to have '
                        'the same access to the cluster. Please be aware that this can '
                        'cause unexpected cluster leakage if the two identities are not '
                        'actually equivalent (e.g., belong to the same person).'
                    )
                if i != 0 or len(owner_identity) != len(current_user_identity):
                    # We update the owner of a cluster, when:
                    # 1. The strictest identty (i.e. the first one) does not
                    # match, but the latter ones match.
                    # 2. The length of the two identities are different, which
                    # will only happen when the cluster is launched before #1808.
                    # Update the user identity to avoid showing the warning above
                    # again.
                    global_user_state.set_owner_identity_for_cluster(
                        cluster_name, current_user_identity)
                return  # The user identity matches.
        with ux_utils.print_exception_no_traceback():
            raise exceptions.ClusterOwnerIdentityMismatchError(
                f'{cluster_name!r} ({cloud}) is owned by account '
                f'{owner_identity!r}, but the activated account '
                f'is {current_user_identity!r}.')


def tag_filter_for_cluster(cluster_name: str) -> Dict[str, str]:
    """Returns a tag filter for the cluster."""
    return {
        'ray-cluster-name': cluster_name,
    }


def _query_cluster_status_via_cloud_api(
    handle: 'cloud_vm_ray_backend.CloudVmRayResourceHandle'
) -> List[status_lib.ClusterStatus]:
    """Returns the status of the cluster."""
    cluster_name = handle.cluster_name
    # Use region and zone from the cluster config, instead of the
    # handle.launched_resources, because the latter may not be set
    # correctly yet.
    ray_config = common_utils.read_yaml(handle.cluster_yaml)
    provider_config = ray_config['provider']
    region = provider_config.get('region') or provider_config.get('location')
    zone = ray_config['provider'].get('availability_zone')
    kwargs = {}
    if isinstance(handle.launched_resources.cloud, clouds.GCP):
        kwargs['use_tpu_vm'] = ray_config['provider'].get('_has_tpus', False)

    # Query the cloud provider.
    node_statuses = handle.launched_resources.cloud.query_status(
        cluster_name, tag_filter_for_cluster(cluster_name), region, zone,
        **kwargs)
    # GCP does not clean up preempted TPU VMs. We remove it ourselves.
    # TODO(wei-lin): handle multi-node cases.
    # TODO(zhwu): this should be moved into the GCP class, after we refactor
    # the cluster termination, as the preempted TPU VM should always be
    # removed.
    if kwargs.get('use_tpu_vm', False) and len(node_statuses) == 0:
        logger.debug(f'Terminating preempted TPU VM cluster {cluster_name}')
        backend = backends.CloudVmRayBackend()
        # Do not use refresh cluster status during teardown, as that will
        # cause infinite recursion by calling cluster status refresh
        # again.

        # Post teardown cleanup be done later in this function, which will
        # remove the cluster entry from the status table & the ssh config file.
        backend.teardown_no_lock(handle,
                                 terminate=True,
                                 purge=False,
                                 post_teardown_cleanup=False,
                                 refresh_cluster_status=False)
    return node_statuses


def check_can_clone_disk_and_override_task(
    cluster_name: str, target_cluster_name: Optional[str], task: 'task_lib.Task'
) -> Tuple['task_lib.Task', 'cloud_vm_ray_backend.CloudVmRayResourceHandle']:
    """Check if the task is compatible to clone disk from the source cluster.

    Args:
        cluster_name: The name of the cluster to clone disk from.
        target_cluster_name: The name of the target cluster.
        task: The task to check.

    Returns:
        The task to use and the resource handle of the source cluster.

    Raises:
        ValueError: If the source cluster does not exist.
        exceptions.NotSupportedError: If the source cluster is not valid or the
            task is not compatible to clone disk from the source cluster.
    """
    source_cluster_status, handle = refresh_cluster_status_handle(cluster_name)
    if source_cluster_status is None:
        with ux_utils.print_exception_no_traceback():
            raise ValueError(
                f'Cannot find cluster {cluster_name!r} to clone disk from.')

    if not isinstance(handle, backends.CloudVmRayResourceHandle):
        with ux_utils.print_exception_no_traceback():
            raise exceptions.NotSupportedError(
                f'Cannot clone disk from a non-cloud cluster {cluster_name!r}.')

    if source_cluster_status != status_lib.ClusterStatus.STOPPED:
        with ux_utils.print_exception_no_traceback():
            raise exceptions.NotSupportedError(
                f'Cannot clone disk from cluster {cluster_name!r} '
                f'({source_cluster_status!r}). Please stop the '
                f'cluster first: sky stop {cluster_name}')

    if target_cluster_name is not None:
        target_cluster_status, _ = refresh_cluster_status_handle(
            target_cluster_name)
        if target_cluster_status is not None:
            with ux_utils.print_exception_no_traceback():
                raise exceptions.NotSupportedError(
                    f'The target cluster {target_cluster_name!r} already exists. Cloning '
                    'disk is only supported when creating a new cluster. To fix: specify '
                    'a new target cluster name.')

    assert len(task.resources) == 1, task.resources
    task_resources = list(task.resources)[0]
    if handle.launched_resources.disk_size > task_resources.disk_size:
        # The target cluster's disk should be at least as large as the source.
        with ux_utils.print_exception_no_traceback():
            target_cluster_name_str = f' {target_cluster_name!r}'
            if target_cluster_name is None:
                target_cluster_name_str = ''
            raise exceptions.NotSupportedError(
                f'The target cluster{target_cluster_name_str} should have a disk size '
                f'of at least {handle.launched_resources.disk_size} GB to clone the '
                f'disk from {cluster_name!r}.')
    override_param = {}
    original_cloud = handle.launched_resources.cloud
    assert original_cloud is not None, handle.launched_resources
    if task_resources.cloud is None:
        override_param['cloud'] = original_cloud
    else:
        if not original_cloud.is_same_cloud(task_resources.cloud):
            with ux_utils.print_exception_no_traceback():
                raise ValueError(
                    f'Cannot clone disk across cloud from {original_cloud} to '
                    f'{task_resources.cloud}.')
    original_cloud.check_features_are_supported(
        {clouds.CloudImplementationFeatures.CLONE_DISK_FROM_CLUSTER})

    if task_resources.region is None:
        override_param['region'] = handle.launched_resources.region

    if override_param:
        logger.info(
            f'No cloud/region specified for the task. Using the same region '
            f'as source cluster {cluster_name!r}: '
            f'{handle.launched_resources.cloud}'
            f'({handle.launched_resources.region}).')
        task_resources = task_resources.copy(**override_param)
        task.set_resources({task_resources})
        # Reset the best_resources to triger re-optimization
        # later, so that the new task_resources will be used.
        task.best_resources = None
    return task, handle


def _update_cluster_status_no_lock(
        cluster_name: str) -> Optional[Dict[str, Any]]:
    record = global_user_state.get_cluster_from_name(cluster_name)
    if record is None:
        return None
    handle = record['handle']
    if not isinstance(handle, backends.CloudVmRayResourceHandle):
        return record
    cluster_name = handle.cluster_name

    node_statuses = _query_cluster_status_via_cloud_api(handle)

    all_nodes_up = (all(
        status == status_lib.ClusterStatus.UP for status in node_statuses) and
                    len(node_statuses) == handle.launched_nodes)

    def run_ray_status_to_check_ray_cluster_healthy() -> bool:
        try:
            # TODO(zhwu): This function cannot distinguish transient network
            # error in ray's get IPs vs. ray runtime failing.
            #
            # NOTE: using use_cached_ips=False is very slow as it calls into
            # `ray get head-ip/worker-ips`. Setting it to True is safe because
            # in the worst case we time out in the `ray status` SSH command
            # below.
            external_ips = handle.external_ips(use_cached_ips=True)
            # This happens to a stopped TPU VM as we use gcloud to query the IP.
            if external_ips is None or len(external_ips) == 0:
                raise exceptions.FetchIPError(
                    reason=exceptions.FetchIPError.Reason.HEAD)
            # Check if ray cluster status is healthy.
            ssh_credentials = ssh_credential_from_yaml(handle.cluster_yaml)
            runner = command_runner.SSHCommandRunner(external_ips[0],
                                                     **ssh_credentials,
                                                     port=handle.head_ssh_port)
            rc, output, _ = runner.run(RAY_STATUS_WITH_SKY_RAY_PORT_COMMAND,
                                       stream_logs=False,
                                       require_outputs=True,
                                       separate_stderr=True)
            if rc:
                raise exceptions.FetchIPError(
                    reason=exceptions.FetchIPError.Reason.HEAD)

            ready_head, ready_workers = _count_healthy_nodes_from_ray(output)
            if ready_head + ready_workers == handle.launched_nodes:
                return True
        except exceptions.FetchIPError:
            logger.debug(
                'Refreshing status: Failed to use `ray` to get IPs from cluster'
                f' {cluster_name!r}.')
        return False

    # Determining if the cluster is healthy (UP):
    #
    # For non-spot clusters: If ray status shows all nodes are healthy, it is
    # safe to set the status to UP as starting ray is the final step of sky
    # launch. But we found that ray status is way too slow (see NOTE below) so
    # we always query the cloud provider first which is faster.
    #
    # For spot clusters: the above can be unsafe because the Ray cluster may
    # remain healthy for a while before the cloud completely preempts the VMs.
    # We have mitigated this by again first querying the VM state from the cloud
    # provider.
    if all_nodes_up and run_ray_status_to_check_ray_cluster_healthy():
        # NOTE: all_nodes_up calculation is fast due to calling cloud CLI;
        # run_ray_status_to_check_all_nodes_up() is slow due to calling `ray get
        # head-ip/worker-ips`.
        record['status'] = status_lib.ClusterStatus.UP
        global_user_state.add_or_update_cluster(cluster_name,
                                                handle,
                                                requested_resources=None,
                                                ready=True,
                                                is_launch=False)
        return record

    # All cases below are transitioning the cluster to non-UP states.

    if len(node_statuses) > handle.launched_nodes:
        # Unexpected: in the queried region more than 1 cluster with the same
        # constructed name tag returned. This will typically not happen unless
        # users manually create a cluster with that constructed name or there
        # was a resource leak caused by different launch hash before #1671
        # was merged.
        #
        # (Technically speaking, even if returned num nodes <= num
        # handle.launched_nodes), not including the launch hash could mean the
        # returned nodes contain some nodes that do not belong to the logical
        # skypilot cluster. Doesn't seem to be a good way to handle this for
        # now?)
        #
        # We have not experienced the above; adding as a safeguard.
        #
        # Since we failed to refresh, raise the status fetching error.
        with ux_utils.print_exception_no_traceback():
            raise exceptions.ClusterStatusFetchingError(
                f'Found {len(node_statuses)} node(s) with the same cluster name'
                f' tag in the cloud provider for cluster {cluster_name!r}, '
                f'which should have {handle.launched_nodes} nodes. This '
                f'normally should not happen. {colorama.Fore.RED}Please check '
                'the cloud console and fix any possible resources leakage '
                '(e.g., if there are any stopped nodes and they do not have '
                'data or are unhealthy, terminate them).'
                f'{colorama.Style.RESET_ALL}')
    assert len(node_statuses) <= handle.launched_nodes

    # If the node_statuses is empty, all the nodes are terminated. We can
    # safely set the cluster status to TERMINATED. This handles the edge case
    # where the cluster is terminated by the user manually through the UI.
    to_terminate = not node_statuses

    # A cluster is considered "abnormal", if not all nodes are TERMINATED or
    # not all nodes are STOPPED. We check that with the following logic:
    #   * Not all nodes are terminated and there's at least one node
    #     terminated; or
    #   * Any of the non-TERMINATED nodes is in a non-STOPPED status.
    #
    # This includes these special cases:
    #   * All stopped are considered normal and will be cleaned up at the end
    #     of the function.
    #   * Some of the nodes UP should be considered abnormal, because the ray
    #     cluster is probably down.
    #   * The cluster is partially terminated or stopped should be considered
    #     abnormal.
    #
    # An abnormal cluster will transition to INIT and have any autostop setting
    # reset (unless it's autostopping/autodowning).
    is_abnormal = ((0 < len(node_statuses) < handle.launched_nodes) or any(
        status != status_lib.ClusterStatus.STOPPED for status in node_statuses))
    if is_abnormal:
        backend = get_backend_from_handle(handle)
        if isinstance(backend,
                      backends.CloudVmRayBackend) and record['autostop'] >= 0:
            if not backend.is_definitely_autostopping(handle,
                                                      stream_logs=False):
                # Reset the autostopping as the cluster is abnormal, and may
                # not correctly autostop. Resetting the autostop will let
                # the user know that the autostop may not happen to avoid
                # leakages from the assumption that the cluster will autostop.
                success = True
                try:
                    backend.set_autostop(handle, -1, stream_logs=False)
                except (Exception, SystemExit) as e:  # pylint: disable=broad-except
                    success = False
                    logger.debug(f'Failed to reset autostop. Due to '
                                 f'{common_utils.format_exception(e)}')
                global_user_state.set_cluster_autostop_value(
                    handle.cluster_name, -1, to_down=False)

                # Friendly hint.
                autostop = record['autostop']
                maybe_down_str = ' --down' if record['to_down'] else ''
                noun = 'autodown' if record['to_down'] else 'autostop'
                if success:
                    operation_str = (f'Canceled {noun} on the cluster '
                                     f'{cluster_name!r}')
                else:
                    operation_str = (
                        f'Attempted to cancel {noun} on the '
                        f'cluster {cluster_name!r} with best effort')
                yellow = colorama.Fore.YELLOW
                bright = colorama.Style.BRIGHT
                reset = colorama.Style.RESET_ALL
                ux_utils.console_newline()
                logger.warning(
                    f'{yellow}{operation_str}, since it is found to be in an '
                    f'abnormal state. To fix, try running: {reset}{bright}sky '
                    f'start -f -i {autostop}{maybe_down_str} {cluster_name}'
                    f'{reset}')
            else:
                ux_utils.console_newline()
                operation_str = 'autodowning' if record[
                    'to_down'] else 'autostopping'
                logger.info(
                    f'Cluster {cluster_name!r} is {operation_str}. Setting to '
                    'INIT status; try refresh again in a while.')

        # If the user starts part of a STOPPED cluster, we still need a status
        # to represent the abnormal status. For spot cluster, it can also
        # represent that the cluster is partially preempted.
        # TODO(zhwu): the definition of INIT should be audited/changed.
        # Adding a new status UNHEALTHY for abnormal status can be a choice.
        global_user_state.add_or_update_cluster(cluster_name,
                                                handle,
                                                requested_resources=None,
                                                ready=False,
                                                is_launch=False)
        return global_user_state.get_cluster_from_name(cluster_name)
    # Now is_abnormal is False: either node_statuses is empty or all nodes are
    # STOPPED.
    backend = backends.CloudVmRayBackend()
    backend.post_teardown_cleanup(handle, terminate=to_terminate, purge=False)
    return global_user_state.get_cluster_from_name(cluster_name)


def _update_cluster_status(
        cluster_name: str,
        acquire_per_cluster_status_lock: bool) -> Optional[Dict[str, Any]]:
    """Update the cluster status.

    The cluster status is updated by checking ray cluster and real status from
    cloud.

    The function will update the cached cluster status in the global state. For
    the design of the cluster status and transition, please refer to the
    sky/design_docs/cluster_status.md

    Args:
        cluster_name: The name of the cluster.
        acquire_per_cluster_status_lock: Whether to acquire the per-cluster lock
            before updating the status.
        need_owner_identity_check: Whether to check the owner identity before
            updating

    Returns:
        If the cluster is terminated or does not exist, return None. Otherwise
        returns the input record with status and handle potentially updated.

    Raises:
        exceptions.ClusterOwnerIdentityMismatchError: if the current user is
          not the same as the user who created the cluster.
        exceptions.CloudUserIdentityError: if we fail to get the current user
          identity.
        exceptions.ClusterStatusFetchingError: the cluster status cannot be
          fetched from the cloud provider or there are leaked nodes causing
          the node number larger than expected.
    """
    if not acquire_per_cluster_status_lock:
        return _update_cluster_status_no_lock(cluster_name)

    try:
        # TODO(mraheja): remove pylint disabling when filelock
        # version updated
        # pylint: disable=abstract-class-instantiated
        with filelock.FileLock(CLUSTER_STATUS_LOCK_PATH.format(cluster_name),
                               CLUSTER_STATUS_LOCK_TIMEOUT_SECONDS):
            return _update_cluster_status_no_lock(cluster_name)
    except filelock.Timeout:
        logger.debug('Refreshing status: Failed get the lock for cluster '
                     f'{cluster_name!r}. Using the cached status.')
        return global_user_state.get_cluster_from_name(cluster_name)


def _refresh_cluster_record(
        cluster_name: str,
        *,
        force_refresh_statuses: Optional[Set[status_lib.ClusterStatus]] = None,
        acquire_per_cluster_status_lock: bool = True
) -> Optional[Dict[str, Any]]:
    """Refresh the cluster, and return the possibly updated record.

    This function will also check the owner identity of the cluster, and raise
    exceptions if the current user is not the same as the user who created the
    cluster.

    Args:
        cluster_name: The name of the cluster.
        force_refresh_statuses: if specified, refresh the cluster if it has one of
            the specified statuses. Additionally, clusters satisfying the
            following conditions will always be refreshed no matter the
            argument is specified or not:
                1. is a spot cluster, or
                2. is a non-spot cluster, is not STOPPED, and autostop is set.
        acquire_per_cluster_status_lock: Whether to acquire the per-cluster lock
            before updating the status.

    Returns:
        If the cluster is terminated or does not exist, return None.
        Otherwise returns the cluster record.

    Raises:
        exceptions.ClusterOwnerIdentityMismatchError: if the current user is
          not the same as the user who created the cluster.
        exceptions.CloudUserIdentityError: if we fail to get the current user
          identity.
        exceptions.ClusterStatusFetchingError: the cluster status cannot be
          fetched from the cloud provider or there are leaked nodes causing
          the node number larger than expected.
    """

    record = global_user_state.get_cluster_from_name(cluster_name)
    if record is None:
        return None
    check_owner_identity(cluster_name)

    handle = record['handle']
    if isinstance(handle, backends.CloudVmRayResourceHandle):
        use_spot = handle.launched_resources.use_spot
        has_autostop = (record['status'] != status_lib.ClusterStatus.STOPPED and
                        record['autostop'] >= 0)
        force_refresh_for_cluster = (force_refresh_statuses is not None and
                                     record['status'] in force_refresh_statuses)
        if force_refresh_for_cluster or has_autostop or use_spot:
            record = _update_cluster_status(
                cluster_name,
                acquire_per_cluster_status_lock=acquire_per_cluster_status_lock)
    return record


@timeline.event
def refresh_cluster_status_handle(
    cluster_name: str,
    *,
    force_refresh_statuses: Optional[Set[status_lib.ClusterStatus]] = None,
    acquire_per_cluster_status_lock: bool = True,
) -> Tuple[Optional[status_lib.ClusterStatus],
           Optional[backends.ResourceHandle]]:
    """Refresh the cluster, and return the possibly updated status and handle.

    This is a wrapper of refresh_cluster_record, which returns the status and
    handle of the cluster.
    Please refer to the docstring of refresh_cluster_record for the details.
    """
    record = _refresh_cluster_record(
        cluster_name,
        force_refresh_statuses=force_refresh_statuses,
        acquire_per_cluster_status_lock=acquire_per_cluster_status_lock)
    if record is None:
        return None, None
    return record['status'], record['handle']


# =====================================


@typing.overload
def check_cluster_available(
    cluster_name: str,
    *,
    operation: str,
    check_cloud_vm_ray_backend: Literal[True] = True,
) -> 'cloud_vm_ray_backend.CloudVmRayResourceHandle':
    ...


@typing.overload
def check_cluster_available(
    cluster_name: str,
    *,
    operation: str,
    check_cloud_vm_ray_backend: Literal[False],
) -> backends.ResourceHandle:
    ...


def check_cluster_available(
    cluster_name: str,
    *,
    operation: str,
    check_cloud_vm_ray_backend: bool = True,
) -> backends.ResourceHandle:
    """Check if the cluster is available.

    Raises:
        ValueError: if the cluster does not exist.
        exceptions.ClusterNotUpError: if the cluster is not UP.
        exceptions.NotSupportedError: if the cluster is not based on
          CloudVmRayBackend.
        exceptions.ClusterOwnerIdentityMismatchError: if the current user is
          not the same as the user who created the cluster.
        exceptions.CloudUserIdentityError: if we fail to get the current user
          identity.
    """
    try:
        cluster_status, handle = refresh_cluster_status_handle(cluster_name)
    except exceptions.ClusterStatusFetchingError as e:
        # Failed to refresh the cluster status is not fatal error as the callers
        # can still be done by only using ssh, but the ssh can hang if the
        # cluster is not up (e.g., autostopped).

        # We do not catch the exception for cloud identity checking for now, in
        # order to disable all operations on clusters created by another user
        # identity.  That will make the design simpler and easier to
        # understand, but it might be useful to allow the user to use
        # operations that only involve ssh (e.g., sky exec, sky logs, etc) even
        # if the user is not the owner of the cluster.
        ux_utils.console_newline()
        logger.warning(
            f'Failed to refresh the status for cluster {cluster_name!r}. It is '
            f'not fatal, but {operation} might hang if the cluster is not up.\n'
            f'Detailed reason: {e}')
        record = global_user_state.get_cluster_from_name(cluster_name)
        if record is None:
            cluster_status, handle = None, None
        else:
            cluster_status, handle = record['status'], record['handle']

    bright = colorama.Style.BRIGHT
    reset = colorama.Style.RESET_ALL
    if handle is None:
        with ux_utils.print_exception_no_traceback():
            raise ValueError(
                f'{colorama.Fore.YELLOW}Cluster {cluster_name!r} does not '
                f'exist.{reset}')
    backend = get_backend_from_handle(handle)
    if check_cloud_vm_ray_backend and not isinstance(
            backend, backends.CloudVmRayBackend):
        with ux_utils.print_exception_no_traceback():
            raise exceptions.NotSupportedError(
                f'{colorama.Fore.YELLOW}{operation.capitalize()}: skipped for '
                f'cluster {cluster_name!r}. It is only supported by backend: '
                f'{backends.CloudVmRayBackend.NAME}.'
                f'{reset}')
    if cluster_status != status_lib.ClusterStatus.UP:
        if onprem_utils.check_if_local_cloud(cluster_name):
            raise exceptions.ClusterNotUpError(
                constants.UNINITIALIZED_ONPREM_CLUSTER_MESSAGE.format(
                    cluster_name),
                cluster_status=cluster_status,
                handle=handle)
        with ux_utils.print_exception_no_traceback():
            hint_for_init = ''
            if cluster_status == status_lib.ClusterStatus.INIT:
                hint_for_init = (
                    f'{reset} Wait for a launch to finish, or use this command '
                    f'to try to transition the cluster to UP: {bright}sky '
                    f'start {cluster_name}{reset}')
            raise exceptions.ClusterNotUpError(
                f'{colorama.Fore.YELLOW}{operation.capitalize()}: skipped for '
                f'cluster {cluster_name!r} (status: {cluster_status.value}). '
                'It is only allowed for '
                f'{status_lib.ClusterStatus.UP.value} clusters.'
                f'{hint_for_init}'
                f'{reset}',
                cluster_status=cluster_status,
                handle=handle)

    if handle.head_ip is None:
        with ux_utils.print_exception_no_traceback():
            raise exceptions.ClusterNotUpError(
                f'Cluster {cluster_name!r} has been stopped or not properly '
                'set up. Please re-launch it with `sky start`.',
                cluster_status=cluster_status,
                handle=handle)
    return handle


class CloudFilter(enum.Enum):
    # Filter for all types of clouds.
    ALL = 'all'
    # Filter for Sky's main clouds (aws, gcp, azure, docker).
    CLOUDS_AND_DOCKER = 'clouds-and-docker'
    # Filter for only local clouds.
    LOCAL = 'local'


def get_clusters(
    include_reserved: bool,
    refresh: bool,
    cloud_filter: CloudFilter = CloudFilter.CLOUDS_AND_DOCKER,
    cluster_names: Optional[Union[str, List[str]]] = None,
) -> List[Dict[str, Any]]:
    """Returns a list of cached or optionally refreshed cluster records.

    Combs through the database (in ~/.sky/state.db) to get a list of records
    corresponding to launched clusters (filtered by `cluster_names` if it is
    specified). The refresh flag can be used to force a refresh of the status
    of the clusters.

    Args:
        include_reserved: Whether to include reserved clusters, e.g. spot
            controller.
        refresh: Whether to refresh the status of the clusters. (Refreshing will
            set the status to STOPPED if the cluster cannot be pinged.)
        cloud_filter: Sets which clouds to filer through from the global user
            state. Supports three values, 'all' for all clouds, 'public' for
            public clouds only, and 'local' for only local clouds.
        cluster_names: If provided, only return records for the given cluster
            names.

    Returns:
        A list of cluster records. If the cluster does not exist or has been
        terminated, the record will be omitted from the returned list.
    """
    records = global_user_state.get_clusters()

    if not include_reserved:
        records = [
            record for record in records
            if record['name'] not in SKY_RESERVED_CLUSTER_NAMES
        ]

    yellow = colorama.Fore.YELLOW
    bright = colorama.Style.BRIGHT
    reset = colorama.Style.RESET_ALL

    if cluster_names is not None:
        if isinstance(cluster_names, str):
            cluster_names = [cluster_names]
        new_records = []
        not_exist_cluster_names = []
        for cluster_name in cluster_names:
            for record in records:
                if record['name'] == cluster_name:
                    new_records.append(record)
                    break
            else:
                not_exist_cluster_names.append(cluster_name)
        if not_exist_cluster_names:
            clusters_str = ', '.join(not_exist_cluster_names)
            logger.info(f'Cluster(s) not found: {bright}{clusters_str}{reset}.')
        records = new_records

    def _is_local_cluster(record):
        handle = record['handle']
        if isinstance(handle, backends.LocalDockerResourceHandle):
            return False
        cluster_resources = handle.launched_resources
        return isinstance(cluster_resources.cloud, clouds.Local)

    if cloud_filter == CloudFilter.LOCAL:
        records = [record for record in records if _is_local_cluster(record)]
    elif cloud_filter == CloudFilter.CLOUDS_AND_DOCKER:
        records = [
            record for record in records if not _is_local_cluster(record)
        ]
    elif cloud_filter not in CloudFilter:
        raise ValueError(f'{cloud_filter} is not part of CloudFilter.')

    if not refresh:
        return records

    plural = 's' if len(records) > 1 else ''
    progress = rich_progress.Progress(transient=True,
                                      redirect_stdout=False,
                                      redirect_stderr=False)
    task = progress.add_task(
        f'[bold cyan]Refreshing status for {len(records)} cluster{plural}[/]',
        total=len(records))

    def _refresh_cluster(cluster_name):
        try:
            record = _refresh_cluster_record(
                cluster_name,
                force_refresh_statuses=set(status_lib.ClusterStatus),
                acquire_per_cluster_status_lock=True)
        except (exceptions.ClusterStatusFetchingError,
                exceptions.CloudUserIdentityError,
                exceptions.ClusterOwnerIdentityMismatchError) as e:
            # Do not fail the entire refresh process. The caller will
            # handle the 'UNKNOWN' status, and collect the errors into
            # a table.
            record = {'status': 'UNKNOWN', 'error': e}
        progress.update(task, advance=1)
        return record

    cluster_names = [record['name'] for record in records]
    with progress:
        updated_records = subprocess_utils.run_in_parallel(
            _refresh_cluster, cluster_names)

    # Show information for removed clusters.
    kept_records = []
    autodown_clusters, remaining_clusters, failed_clusters = [], [], []
    for i, record in enumerate(records):
        if updated_records[i] is None:
            if record['to_down']:
                autodown_clusters.append(cluster_names[i])
            else:
                remaining_clusters.append(cluster_names[i])
        elif updated_records[i]['status'] == 'UNKNOWN':
            failed_clusters.append(
                (cluster_names[i], updated_records[i]['error']))
            # Keep the original record if the status is unknown,
            # so that the user can still see the cluster.
            kept_records.append(record)
        else:
            kept_records.append(updated_records[i])

    if autodown_clusters:
        plural = 's' if len(autodown_clusters) > 1 else ''
        cluster_str = ', '.join(autodown_clusters)
        logger.info(f'Autodowned cluster{plural}: '
                    f'{bright}{cluster_str}{reset}')
    if remaining_clusters:
        plural = 's' if len(remaining_clusters) > 1 else ''
        cluster_str = ', '.join(name for name in remaining_clusters)
        logger.warning(f'{yellow}Cluster{plural} terminated on '
                       f'the cloud: {reset}{bright}{cluster_str}{reset}')

    if failed_clusters:
        plural = 's' if len(failed_clusters) > 1 else ''
        logger.warning(f'{yellow}Failed to refresh status for '
                       f'{len(failed_clusters)} cluster{plural}:{reset}')
        for cluster_name, e in failed_clusters:
            logger.warning(f'  {bright}{cluster_name}{reset}: {e}')
    return kept_records


@typing.overload
def get_backend_from_handle(
    handle: 'cloud_vm_ray_backend.CloudVmRayResourceHandle'
) -> 'cloud_vm_ray_backend.CloudVmRayBackend':
    ...


@typing.overload
def get_backend_from_handle(
    handle: 'local_docker_backend.LocalDockerResourceHandle'
) -> 'local_docker_backend.LocalDockerBackend':
    ...


@typing.overload
def get_backend_from_handle(
        handle: backends.ResourceHandle) -> backends.Backend:
    ...


def get_backend_from_handle(
        handle: backends.ResourceHandle) -> backends.Backend:
    """Gets a Backend object corresponding to a handle.

    Inspects handle type to infer the backend used for the resource.
    """
    backend: backends.Backend
    if isinstance(handle, backends.CloudVmRayResourceHandle):
        backend = backends.CloudVmRayBackend()
    elif isinstance(handle, backends.LocalDockerResourceHandle):
        backend = backends.LocalDockerBackend()
    else:
        raise NotImplementedError(
            f'Handle type {type(handle)} is not supported yet.')
    return backend


def get_task_demands_dict(task: 'task_lib.Task') -> Optional[Dict[str, float]]:
    """Returns the accelerator dict of the task"""
    # TODO: CPU and other memory resources are not supported yet.
    accelerator_dict = None
    if task.best_resources is not None:
        resources = task.best_resources
    else:
        # Task may (e.g., sky launch) or may not (e.g., sky exec) have undergone
        # sky.optimize(), so best_resources may be None.
        assert len(task.resources) == 1, task.resources
        resources = list(task.resources)[0]
    if resources is not None:
        accelerator_dict = resources.accelerators
    return accelerator_dict


def get_task_resources_str(task: 'task_lib.Task') -> str:
    resources_dict = get_task_demands_dict(task)
    if resources_dict is None:
        resources_str = f'CPU:{DEFAULT_TASK_CPU_DEMAND}'
    else:
        resources_str = ', '.join(f'{k}:{v}' for k, v in resources_dict.items())
    resources_str = f'{task.num_nodes}x [{resources_str}]'
    return resources_str


def check_cluster_name_not_reserved(
        cluster_name: Optional[str],
        operation_str: Optional[str] = None) -> None:
    """Errors out if the cluster is a reserved cluster (spot controller).

    Raises:
      sky.exceptions.NotSupportedError: if the cluster name is reserved, raise
        with an error message explaining 'operation_str' is not allowed.

    Returns:
      None, if the cluster name is not reserved.
    """
    if cluster_name in SKY_RESERVED_CLUSTER_NAMES:
        msg = (f'Cluster {cluster_name!r} is reserved for the '
               f'{SKY_RESERVED_CLUSTER_NAMES[cluster_name].lower()}.')
        if operation_str is not None:
            msg += f' {operation_str} is not allowed.'
        with ux_utils.print_exception_no_traceback():
            raise exceptions.NotSupportedError(msg)


# Handle ctrl-c
def interrupt_handler(signum, frame):
    del signum, frame
    subprocess_utils.kill_children_processes()
    # Avoid using logger here, as it will print the stack trace for broken
    # pipe, when the output is piped to another program.
    print(f'{colorama.Style.DIM}Tip: The job will keep '
          f'running after Ctrl-C.{colorama.Style.RESET_ALL}')
    with ux_utils.print_exception_no_traceback():
        raise KeyboardInterrupt(exceptions.KEYBOARD_INTERRUPT_CODE)


# Handle ctrl-z
def stop_handler(signum, frame):
    del signum, frame
    subprocess_utils.kill_children_processes()
    # Avoid using logger here, as it will print the stack trace for broken
    # pipe, when the output is piped to another program.
    print(f'{colorama.Style.DIM}Tip: The job will keep '
          f'running after Ctrl-Z.{colorama.Style.RESET_ALL}')
    with ux_utils.print_exception_no_traceback():
        raise KeyboardInterrupt(exceptions.SIGTSTP_CODE)


def validate_schema(obj, schema, err_msg_prefix=''):
    """Validates an object against a JSON schema.

    Raises:
        ValueError: if the object does not match the schema.
    """
    err_msg = None
    try:
        validator.SchemaValidator(schema).validate(obj)
    except jsonschema.ValidationError as e:
        if e.validator == 'additionalProperties':
            if tuple(e.schema_path) == ('properties', 'envs',
                                        'additionalProperties'):
                # Hack. Here the error is Task.envs having some invalid keys. So
                # we should not print "unsupported field".
                #
                # This will print something like:
                # 'hello world' does not match any of the regexes: <regex>
                err_msg = (err_msg_prefix +
                           'The `envs` field contains invalid keys:\n' +
                           e.message)
            else:
                err_msg = err_msg_prefix + 'The following fields are invalid:'
                known_fields = set(e.schema.get('properties', {}).keys())
                for field in e.instance:
                    if field not in known_fields:
                        most_similar_field = difflib.get_close_matches(
                            field, known_fields, 1)
                        if most_similar_field:
                            err_msg += (f'\nInstead of {field!r}, did you mean '
                                        f'{most_similar_field[0]!r}?')
                        else:
                            err_msg += f'\nFound unsupported field {field!r}.'
        else:
            # Example e.json_path value: '$.resources'
            err_msg = (err_msg_prefix + e.message +
                       f'. Check problematic field(s): {e.json_path}')

    if err_msg:
        with ux_utils.print_exception_no_traceback():
            raise ValueError(err_msg)


def check_public_cloud_enabled():
    """Checks if any of the public clouds is enabled.

    Exceptions:
        exceptions.NoCloudAccessError: if no public cloud is enabled.
    """

    def _no_public_cloud():
        enabled_clouds = global_user_state.get_enabled_clouds()
        return (len(enabled_clouds) == 0 or
                (len(enabled_clouds) == 1 and
                 isinstance(enabled_clouds[0], clouds.Local)))

    if not _no_public_cloud():
        return

    sky_check.check(quiet=True)
    if _no_public_cloud():
        with ux_utils.print_exception_no_traceback():
            raise exceptions.NoCloudAccessError(
                'Cloud access is not set up. Run: '
                f'{colorama.Style.BRIGHT}sky check{colorama.Style.RESET_ALL}')


def run_command_and_handle_ssh_failure(runner: command_runner.SSHCommandRunner,
                                       command: str,
                                       failure_message: str) -> str:
    """Runs command remotely and returns output with proper error handling."""
    rc, stdout, stderr = runner.run(command,
                                    require_outputs=True,
                                    stream_logs=False)
    if rc == 255:
        # SSH failed
        raise RuntimeError(
            f'SSH with user {runner.ssh_user} and key {runner.ssh_private_key} '
            f'to {runner.ip} failed. This is most likely due to incorrect '
            'credentials or incorrect permissions for the key file. Check '
            'your credentials and try again.')
    subprocess_utils.handle_returncode(rc,
                                       command,
                                       failure_message,
                                       stderr=stderr)
    return stdout


def check_rsync_installed() -> None:
    """Checks if rsync is installed.

    Raises:
        RuntimeError: if rsync is not installed in the machine.
    """
    try:
        subprocess.run('rsync --version',
                       shell=True,
                       check=True,
                       stdout=subprocess.PIPE,
                       stderr=subprocess.PIPE)
    except subprocess.CalledProcessError:
        with ux_utils.print_exception_no_traceback():
            raise RuntimeError(
                '`rsync` is required for provisioning and'
                ' it is not installed. For Debian/Ubuntu system, '
                'install it with:\n'
                '  $ sudo apt install rsync') from None<|MERGE_RESOLUTION|>--- conflicted
+++ resolved
@@ -860,14 +860,6 @@
     assert cluster_name is not None
     credentials = sky_check.get_cloud_credential_file_mounts()
 
-<<<<<<< HEAD
-    k8s_image = None
-    if isinstance(cloud, clouds.Kubernetes):
-        # TODO(romilb): Make this read from image id in the task
-        k8s_image = cloud.IMAGE
-
-=======
->>>>>>> 54b2b280
     ip_list = None
     auth_config = {'ssh_private_key': auth.PRIVATE_SSH_KEY_PATH}
     if isinstance(cloud, clouds.Local):
@@ -961,12 +953,6 @@
                 # GCP only:
                 'gcp_project_id': gcp_project_id,
 
-<<<<<<< HEAD
-                # Kubernetes only:
-                'skypilot_k8s_image': k8s_image,
-
-=======
->>>>>>> 54b2b280
                 # Port of Ray (GCS server).
                 # Ray's default port 6379 is conflicted with Redis.
                 'ray_port': constants.SKY_REMOTE_RAY_PORT,
@@ -1623,17 +1609,6 @@
     # Note: for Kubernetes we use ssh jump host to access ray head
     # TODO(romilb): Add a get port method to the cloud classes.
     head_ssh_port = 22
-<<<<<<< HEAD
-=======
-    if not isinstance(handle.launched_resources.cloud, clouds.Kubernetes):
-        return head_ssh_port
-    else:
-        if use_cache and handle.head_ssh_port is not None:
-            head_ssh_port = handle.head_ssh_port
-        else:
-            svc_name = f'{handle.get_cluster_name()}-ray-head-ssh'
-            head_ssh_port = clouds.Kubernetes.get_port(svc_name, 'default')
->>>>>>> 54b2b280
     return head_ssh_port
 
 
