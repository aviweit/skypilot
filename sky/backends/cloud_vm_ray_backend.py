--- conflicted
+++ resolved
@@ -2825,11 +2825,7 @@
     def _update_envs_for_k8s(self, handle: CloudVmRayResourceHandle,
                              task: task_lib.Task) -> None:
         """Update envs for a task with Kubernetes specific env vars if cloud is
-<<<<<<< HEAD
-        Kubernetes."""
-=======
            Kubernetes."""
->>>>>>> fdff1a6a
         if isinstance(handle.launched_resources.cloud, clouds.Kubernetes):
             temp_envs = copy.deepcopy(task.envs)
             cloud_env_vars = handle.launched_resources.cloud.query_env_vars(
