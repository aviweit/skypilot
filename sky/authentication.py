"""Module to enable a single SkyPilot key for all VMs in each cloud.

The `setup_<cloud>_authentication` functions will be called on every cluster
provisioning request.

Specifically, after the ray yaml template file `<cloud>-ray.yml.j2` is filled in
with resource specific information, these functions are called with the filled
in ray yaml config as input,
1. Replace the placeholders in the ray yaml file `skypilot:ssh_user` and
   `skypilot:ssh_public_key_content` with the actual username and public key
   content, i.e., `_replace_ssh_info_in_config`.
2. Setup the `authorized_keys` on the remote VM with the public key content,
   by cloud-init or directly using cloud provider's API.

The local machine's public key should not be uploaded to the
`~/.ssh/sky-key.pub` on the remote VM, because it will cause private/public
key pair mismatch when the user tries to launch new VM from that remote VM
using SkyPilot, e.g., the node is used as a spot controller. (Lambda cloud
is an exception, due to the limitation of the cloud provider. See the
comments in setup_lambda_authentication)
"""
import copy
import functools
import os
import re
import socket
import subprocess
import sys
from typing import Any, Dict, Tuple
import uuid

import colorama
from cryptography.hazmat.primitives import serialization
from cryptography.hazmat.primitives.asymmetric import rsa
from cryptography.hazmat.backends import default_backend
import yaml

from sky import clouds
from sky import sky_logging
from sky.adaptors import gcp, ibm
from sky.utils import common_utils
from sky.utils import subprocess_utils
from sky.utils import ux_utils
from sky.skylet.providers.lambda_cloud import lambda_utils

logger = sky_logging.init_logger(__name__)

# TODO: Should tolerate if gcloud is not installed. Also,
# https://pypi.org/project/google-api-python-client/ recommends
# using Cloud Client Libraries for Python, where possible, for new code
# development.

MAX_TRIALS = 64
# TODO(zhwu): Support user specified key pair.
PRIVATE_SSH_KEY_PATH = '~/.ssh/sky-key'
PUBLIC_SSH_KEY_PATH = '~/.ssh/sky-key.pub'


def _generate_rsa_key_pair() -> Tuple[str, str]:
    key = rsa.generate_private_key(backend=default_backend(),
                                   public_exponent=65537,
                                   key_size=2048)

    private_key = key.private_bytes(
        encoding=serialization.Encoding.PEM,
        format=serialization.PrivateFormat.TraditionalOpenSSL,
        encryption_algorithm=serialization.NoEncryption()).decode('utf-8')

    public_key = key.public_key().public_bytes(
        serialization.Encoding.OpenSSH,
        serialization.PublicFormat.OpenSSH).decode('utf-8')

    return public_key, private_key


def _save_key_pair(private_key_path: str, public_key_path: str,
                   private_key: str, public_key: str) -> None:
    private_key_dir = os.path.dirname(private_key_path)
    os.makedirs(private_key_dir, exist_ok=True)

    with open(
            private_key_path,
            'w',
            opener=functools.partial(os.open, mode=0o600),
    ) as f:
        f.write(private_key)

    with open(public_key_path, 'w') as f:
        f.write(public_key)


def get_or_generate_keys() -> Tuple[str, str]:
    """Returns the aboslute private and public key paths."""
    private_key_path = os.path.expanduser(PRIVATE_SSH_KEY_PATH)
    public_key_path = os.path.expanduser(PUBLIC_SSH_KEY_PATH)
    if not os.path.exists(private_key_path):
        public_key, private_key = _generate_rsa_key_pair()
        _save_key_pair(private_key_path, public_key_path, private_key,
                       public_key)
    else:
        # FIXME(skypilot): ran into failing this assert once, but forgot the
        # reproduction (has private key; but has not generated public key).
        #   AssertionError: /home/ubuntu/.ssh/sky-key.pub
        assert os.path.exists(public_key_path), (
            'Private key found, but associated public key '
            f'{public_key_path} does not exist.')
    return private_key_path, public_key_path


def _replace_ssh_info_in_config(config: Dict[str, Any],
                                public_key: str) -> Dict[str, Any]:
    config_str = common_utils.dump_yaml_str(config)
    config_str = config_str.replace('skypilot:ssh_user',
                                    config['auth']['ssh_user'])
    config_str = config_str.replace('skypilot:ssh_public_key_content',
                                    public_key)
    config = yaml.safe_load(config_str)
    return config


def setup_aws_authentication(config: Dict[str, Any]) -> Dict[str, Any]:
    _, public_key_path = get_or_generate_keys()
    with open(public_key_path, 'r') as f:
        public_key = f.read()
    config = _replace_ssh_info_in_config(config, public_key)
    return config


# Snippets of code inspired from
# https://github.com/ray-project/ray/blob/master/python/ray/autoscaler/_private/gcp/config.py
# Takes in config, a yaml dict and outputs a postprocessed dict
# TODO(weilin): refactor the implementation to incorporate Ray autoscaler to
# avoid duplicated codes.
# Retry for the GCP as sometimes there will be connection reset by peer error.
@common_utils.retry
def setup_gcp_authentication(config: Dict[str, Any]) -> Dict[str, Any]:
    _, public_key_path = get_or_generate_keys()
    with open(public_key_path, 'r') as f:
        public_key = f.read()
    config = copy.deepcopy(config)

    project_id = config['provider']['project_id']
    compute = gcp.build('compute',
                        'v1',
                        credentials=None,
                        cache_discovery=False)

    try:
        project = compute.projects().get(project=project_id).execute()
    except gcp.http_error_exception() as e:
        # Can happen for a new project where Compute Engine API is disabled.
        #
        # Example message:
        # 'Compute Engine API has not been used in project 123456 before
        # or it is disabled. Enable it by visiting
        # https://console.developers.google.com/apis/api/compute.googleapis.com/overview?project=123456
        # then retry. If you enabled this API recently, wait a few minutes for
        # the action to propagate to our systems and retry.'
        if ' API has not been used in project' in e.reason:
            match = re.fullmatch(r'(.+)(https://.*project=\d+) (.+)', e.reason)
            if match is None:
                raise  # This should not happen.
            yellow = colorama.Fore.YELLOW
            reset = colorama.Style.RESET_ALL
            bright = colorama.Style.BRIGHT
            dim = colorama.Style.DIM
            logger.error(
                f'{yellow}Certain GCP APIs are disabled for the GCP project '
                f'{project_id}.{reset}')
            logger.error('Details:')
            logger.error(f'{dim}{match.group(1)}{reset}\n'
                         f'{dim}    {match.group(2)}{reset}\n'
                         f'{dim}{match.group(3)}{reset}')
            logger.error(
                f'{yellow}To fix, enable these APIs by running:{reset} '
                f'{bright}sky check{reset}')
            sys.exit(1)
        else:
            raise
    except socket.timeout:
        logger.error('Socket timed out when trying to get the GCP project. '
                     'Please check your network connection.')
        raise

    project_oslogin: str = next(  # type: ignore
        (item for item in project['commonInstanceMetadata'].get('items', [])
         if item['key'] == 'enable-oslogin'), {}).get('value', 'False')

    if project_oslogin.lower() == 'true':
        logger.info(
            f'OS Login is enabled for GCP project {project_id}. Running '
            'additional authentication steps.')

        # Try to get the os-login user from `gcloud`, as this is the most
        # accurate way to figure out how this gcp user is meant to log in.
        proc = subprocess.run(
            'gcloud compute os-login describe-profile --format yaml',
            shell=True,
            stdout=subprocess.PIPE,
            check=False)
        os_login_username = None
        if proc.returncode == 0:
            try:
                profile = yaml.safe_load(proc.stdout)
                username = profile['posixAccounts'][0]['username']
                if username:
                    os_login_username = username
            except Exception as e:  # pylint: disable=broad-except
                logger.debug('Failed to parse gcloud os-login profile.\n'
                             f'{common_utils.format_exception(e)}')
                pass

        if os_login_username is None:
            # As a fallback, read the account information from the credential
            # file. This works most of the time, but fails if the user's
            # os-login username is not a straightforward translation of their
            # email address, for example because their email address changed
            # within their google workspace after the os-login credentials
            # were established.
            config_path = os.path.expanduser(clouds.gcp.GCP_CONFIG_PATH)
            sky_backup_config_path = os.path.expanduser(
                clouds.gcp.GCP_CONFIG_SKY_BACKUP_PATH)
            assert os.path.exists(sky_backup_config_path), (
                'GCP credential backup file '
                f'{sky_backup_config_path!r} does not exist.')

            with open(sky_backup_config_path, 'r') as infile:
                for line in infile:
                    if line.startswith('account'):
                        account = line.split('=')[1].strip()
                        break
                else:
                    with ux_utils.print_exception_no_traceback():
                        raise RuntimeError(
                            'GCP authentication failed, as the oslogin is '
                            f'enabled but the file {config_path} does not '
                            'contain the account information.')
            os_login_username = account.replace('@', '_').replace('.', '_')
        config['auth']['ssh_user'] = os_login_username

        # Add ssh key to GCP with oslogin
        subprocess.run(
            'gcloud compute os-login ssh-keys add '
            f'--key-file={public_key_path}',
            check=True,
            shell=True,
            stdout=subprocess.DEVNULL)
        # Enable ssh port for all the instances
        enable_ssh_cmd = ('gcloud compute firewall-rules create '
                          'allow-ssh-ingress-from-iap '
                          '--direction=INGRESS '
                          '--action=allow '
                          '--rules=tcp:22 '
                          '--source-ranges=0.0.0.0/0')
        proc = subprocess.run(enable_ssh_cmd,
                              check=False,
                              shell=True,
                              stdout=subprocess.DEVNULL,
                              stderr=subprocess.PIPE)
        if proc.returncode != 0 and 'already exists' not in proc.stderr.decode(
                'utf-8'):
            subprocess_utils.handle_returncode(proc.returncode, enable_ssh_cmd,
                                               'Failed to enable ssh port.',
                                               proc.stderr.decode('utf-8'))
    return _replace_ssh_info_in_config(config, public_key)


def setup_azure_authentication(config: Dict[str, Any]) -> Dict[str, Any]:
    _, public_key_path = get_or_generate_keys()
    with open(public_key_path, 'r') as f:
        public_key = f.read()
    return _replace_ssh_info_in_config(config, public_key)


def setup_lambda_authentication(config: Dict[str, Any]) -> Dict[str, Any]:
    get_or_generate_keys()

    # Ensure ssh key is registered with Lambda Cloud
    lambda_client = lambda_utils.LambdaCloudClient()
    public_key_path = os.path.expanduser(PUBLIC_SSH_KEY_PATH)
    with open(public_key_path, 'r') as f:
        public_key = f.read()
    prefix = f'sky-key-{common_utils.get_user_hash()}'
    name, exists = lambda_client.get_unique_ssh_key_name(prefix, public_key)
    if not exists:
        lambda_client.register_ssh_key(name, public_key)

    # Need to use ~ relative path because Ray uses the same
    # path for finding the public key path on both local and head node.
    config['auth']['ssh_public_key'] = PUBLIC_SSH_KEY_PATH

    # TODO(zhwu): we need to avoid uploading the public ssh key to the
    # nodes, as that will cause problem when the node is used as spot
    # controller, i.e., the public and private key on the node may
    # not match.
    file_mounts = config['file_mounts']
    file_mounts[PUBLIC_SSH_KEY_PATH] = PUBLIC_SSH_KEY_PATH
    config['file_mounts'] = file_mounts

    return config


def setup_ibm_authentication(config):
    """ registers keys if they do not exist in sky folder
    and updates config file.
    keys default location: '~/.ssh/sky-key' and '~/.ssh/sky-key.pub'
    """

    def _get_unique_key_name():
        suffix_len = 10
        return f'skypilot-key-{str(uuid.uuid4())[:suffix_len]}'

    client = ibm.client(region=config['provider']['region'])
    resource_group_id = config['provider']['resource_group_id']

    _, public_key_path = get_or_generate_keys()
    with open(os.path.abspath(os.path.expanduser(public_key_path)),
              'r',
              encoding='utf-8') as file:
        ssh_key_data = file.read()
    # pylint: disable=E1136
    try:
        res = client.create_key(public_key=ssh_key_data,
                                name=_get_unique_key_name(),
                                resource_group={
                                    'id': resource_group_id
                                },
                                type='rsa').get_result()
        vpc_key_id = res['id']
        logger.debug(f'Created new key: {res["name"]}')

    except ibm.ibm_cloud_sdk_core.ApiException as e:
        if 'Key with fingerprint already exists' in e.message:
            for key in client.list_keys().result['keys']:
                if (ssh_key_data in key['public_key'] or
                        key['public_key'] in ssh_key_data):
                    vpc_key_id = key['id']
                    logger.debug(f'Reusing key:{key["name"]}, '
                                 f'matching existing public key.')
                    break
        elif 'Key with name already exists' in e.message:
            raise Exception("""a key with chosen name
                already registered in the specified region""") from e
        else:
            raise Exception('Failed to register a key') from e

    config['auth']['ssh_private_key'] = PRIVATE_SSH_KEY_PATH

    for node_type in config['available_node_types']:
        config['available_node_types'][node_type]['node_config'][
            'key_id'] = vpc_key_id

    # Add public key path to file mounts
    file_mounts = config['file_mounts']
    file_mounts[PUBLIC_SSH_KEY_PATH] = PUBLIC_SSH_KEY_PATH
    config['file_mounts'] = file_mounts

    return config


# Apr, 2023 by Hysun(hysun.he@oracle.com): Added support for OCI
def setup_oci_authentication(config: Dict[str, Any]) -> Dict[str, Any]:
    _, public_key_path = get_or_generate_keys()
    with open(public_key_path, 'r') as f:
        public_key = f.read()

    return _replace_ssh_info_in_config(config, public_key)


def setup_scp_authentication(config: Dict[str, Any]) -> Dict[str, Any]:
<<<<<<< HEAD
    private_key_path, public_key_path = get_or_generate_keys()
    config['auth']['ssh_private_key'] = private_key_path
    config['auth']['ssh_public_key'] = public_key_path

    file_mounts = config['file_mounts']
    file_mounts[public_key_path] = public_key_path
    config['file_mounts'] = file_mounts
    return config


def setup_kubernetes_authentication(config: Dict[str, Any]) -> Dict[str, Any]:
    get_or_generate_keys()

    # Run kubectl command to add the public key to the cluster.
    public_key_path = os.path.expanduser(PUBLIC_SSH_KEY_PATH)
    key_label = clouds.Kubernetes.SKY_SSH_KEY_SECRET_NAME
    cmd = f'kubectl create secret generic {key_label} ' \
          f'--from-file=ssh-publickey={public_key_path}'
    try:
        subprocess.check_output(cmd, stderr=subprocess.STDOUT, shell=True)
    except subprocess.CalledProcessError as e:
        output = e.output.decode('utf-8')
        suffix = f'\nError message: {output}'
        if 'already exists' in output:
            logger.warning(
                f'Key {key_label} already exists in the cluster, using it...')
        elif any(err in output for err in ['connection refused', 'timeout']):
            with ux_utils.print_exception_no_traceback():
                raise ConnectionError(
                    'Failed to connect to the cluster. Check if your '
                    'cluster is running, your kubeconfig is correct '
                    'and you can connect to it using: '
                    f'kubectl get namespaces.{suffix}') from e
        else:
            logger.error(suffix)
            raise

    # Need to use ~ relative path because Ray uses the same
    # path for finding the public key path on both local and head node.
    config['auth']['ssh_public_key'] = PUBLIC_SSH_KEY_PATH

    file_mounts = config['file_mounts']
    file_mounts[PUBLIC_SSH_KEY_PATH] = PUBLIC_SSH_KEY_PATH
    config['file_mounts'] = file_mounts

    return config
=======
    _, public_key_path = get_or_generate_keys()
    with open(public_key_path, 'r') as f:
        public_key = f.read()
    return _replace_ssh_info_in_config(config, public_key)
>>>>>>> 0ef12155
<|MERGE_RESOLUTION|>--- conflicted
+++ resolved
@@ -368,15 +368,10 @@
 
 
 def setup_scp_authentication(config: Dict[str, Any]) -> Dict[str, Any]:
-<<<<<<< HEAD
-    private_key_path, public_key_path = get_or_generate_keys()
-    config['auth']['ssh_private_key'] = private_key_path
-    config['auth']['ssh_public_key'] = public_key_path
-
-    file_mounts = config['file_mounts']
-    file_mounts[public_key_path] = public_key_path
-    config['file_mounts'] = file_mounts
-    return config
+    _, public_key_path = get_or_generate_keys()
+    with open(public_key_path, 'r') as f:
+        public_key = f.read()
+    return _replace_ssh_info_in_config(config, public_key)
 
 
 def setup_kubernetes_authentication(config: Dict[str, Any]) -> Dict[str, Any]:
@@ -414,10 +409,4 @@
     file_mounts[PUBLIC_SSH_KEY_PATH] = PUBLIC_SSH_KEY_PATH
     config['file_mounts'] = file_mounts
 
-    return config
-=======
-    _, public_key_path = get_or_generate_keys()
-    with open(public_key_path, 'r') as f:
-        public_key = f.read()
-    return _replace_ssh_info_in_config(config, public_key)
->>>>>>> 0ef12155
+    return config